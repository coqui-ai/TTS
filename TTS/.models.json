{
    "tts_models":{
        "en":{
            "ek1":{
                "tacotron2": {
                    "description": "EK1 en-rp tacotron2 by NMStoker",
                    "model_file": "1OJ5sLYmB03dQAf1FcY06b5X-0hiR0SNZ",
                    "config_file": "1hSnodL--5AFJTWvlU96e0pCnCfNU3yM_",
                    "stats_file": null,
                    "default_vocoder": "vocoder_models/en/ek1/wavegrad",
                    "commit": "c802255"
                }
            },
            "ljspeech":{
                "glow-tts":{
                    "description": "",
                    "model_file": "1NFsfhH8W8AgcfJ-BsL8CYAwQfZ5k4T-n",
                    "config_file": "1IAROF3yy9qTK43vG_-R67y3Py9yYbD6t",
                    "stats_file": null,
                    "default_vocoder": "vocoder_models/en/ljspeech/multiband-melgan",
                    "commit": "",
                    "author": "Eren Gölge @erogol",
                    "license": "MPL",
                    "contact":"erengolge@gmail.com"
                },
                "tacotron2-DCA": {
                    "description": "",
                    "model_file": "1CFoPDQBnhfBFu2Gc0TBSJn8o-TuNKQn7",
                    "config_file": "1lWSscNfKet1zZSJCNirOn7v9bigUZ8C1",
                    "stats_file": "1qevpGRVHPmzfiRBNuugLMX62x1k7B5vK",
                    "github_rls_url": null,
                    "default_vocoder": "vocoder_models/en/ljspeech/multiband-melgan",
                    "commit": "",
                    "author": "Eren Gölge @erogol",
                    "license": "MPL",
                    "contact":"erengolge@gmail.com"
                },
                "speedy-speech-wn":{
                    "description": "Speedy Speech model with wavenet decoder.",
                    "model_file": "1VXAwiq6N-Viq3rsSXlf43bdoi0jSvMAJ",
                    "config_file": "1KvZilhsNP3EumVggDcD46yd834eO5hR3",
                    "stats_file": "1Ju7apZ5JlgsVECcETL-GEx3DRoNzWfkR",
                    "default_vocoder": "vocoder_models/en/ljspeech/multiband-melgan",
                    "commit": "77b6145",
                    "author": "Eren Gölge @erogol",
                    "license": "MPL",
                    "contact":"erengolge@gmail.com"
                }
            }
        },
        "es":{
            "mai":{
                "tacotron2-DDC":{
                    "model_file": "1jZ4HvYcAXI5ZClke2iGA7qFQQJBXIovw",
                    "config_file": "1s7g4n-B73ChCB48AQ88_DV_8oyLth8r0",
                    "stats_file": "13st0CZ743v6Br5R5Qw_lH1OPQOr3M-Jv",
                    "default_vocoder": "vocoder_models/universal/libri-tts/fullband-melgan",
                    "commit": "",
                    "author": "Eren Gölge @erogol",
                    "license": "MPL",
                    "contact":"erengolge@gmail.com"
                }
            }
        },
        "fr":{
            "mai":{
                "tacotron2-DDC":{
                    "model_file": "1qyxrrCyoXUvBG2lqVd0KqAlHj-2nZCgS",
                    "config_file": "1yECKeP2LI7tNv4E8yVNx1yLmCfTCpkqG",
                    "stats_file": "13st0CZ743v6Br5R5Qw_lH1OPQOr3M-Jv",
                    "default_vocoder": "vocoder_models/universal/libri-tts/fullband-melgan",
                    "commit": "",
                    "author": "Eren Gölge @erogol",
                    "license": "MPL",
                    "contact":"erengolge@gmail.com"
                }
            }
        },
<<<<<<< HEAD
        "zh":{
            "baker":{
                "tacotron2-DDC-GST":{
                    "model_file": "1RR9rZdV_FMm8yvtCHALtUbJf1nxbUiAw",
                    "config_file": "1daY1JHGXEozJ-MGYLiWEUmzEwEvM5xpz",
                    "stats_file": "1vl9c-D3dW_E7pdhNpDFQLX-giJc0jOtV",
=======
        "zh-CN":{
            "baker":{
                "tacotron2-DDC-GST":{
                    "model_file": "1SYpv7V__QYDjKXa_vJmNXo1CSkcoZovy",
                    "config_file": "14BIvfJXnFHi3jcxYNX40__TR6RwJOZqi",
                    "stats_file": "1ECRlXybT6rAWp269CkhjUPwcZ10CkcqD",
>>>>>>> 809c1235
                    "commit": ""
                }
            }
        }
    },
    "vocoder_models":{
        "universal":{
            "libri-tts":{
                "wavegrad":{
                    "model_file": "1r2g90JaZsfCj9dJkI9ioIU6JCFMPRqi6",
                    "config_file": "1POrrLf5YEpZyjvWyMccj1nGCVc94mR6s",
                    "stats_file": "1Vwbv4t-N1i3jXqI0bgKAhShAEO097sK0",
                    "commit": "ea976b0",
                    "author": "Eren Gölge @erogol",
                    "license": "MPL",
                    "contact":"erengolge@gmail.com"
                },
                "fullband-melgan":{
                    "model_file": "1Ty5DZdOc0F7OTGj9oJThYbL5iVu_2G0K",
                    "config_file": "1Rd0R_nRCrbjEdpOwq6XwZAktvugiBvmu",
                    "stats_file": "11oY3Tv0kQtxK_JPgxrfesa99maVXHNxU",
                    "commit": "4132240",
                    "author": "Eren Gölge @erogol",
                    "license": "MPL",
                    "contact":"erengolge@gmail.com"
                }
            }
        },
        "en": {
            "ek1":{
                "wavegrad": {
                    "description": "EK1 en-rp wavegrad by NMStoker",
                    "model_file": "1ShaCSrQfSRjM66vo45Bgo019uJDDloLS",
                    "config_file": "1otnQR5yTfN5A77yMKmUSzwh_VNvYwKai",
                    "stats_file": null,
                    "commit": "c802255"
                }
            },
            "ljspeech":{
                "multiband-melgan":{
                    "model_file": "1Ty5DZdOc0F7OTGj9oJThYbL5iVu_2G0K",
                    "config_file": "1Rd0R_nRCrbjEdpOwq6XwZAktvugiBvmu",
                    "stats_file": "11oY3Tv0kQtxK_JPgxrfesa99maVXHNxU",
                    "commit": "ea976b0",
                    "author": "Eren Gölge @erogol",
                    "license": "MPL",
                    "contact":"erengolge@gmail.com"
                }
            }
        }
    }
}<|MERGE_RESOLUTION|>--- conflicted
+++ resolved
@@ -76,21 +76,12 @@
                 }
             }
         },
-<<<<<<< HEAD
-        "zh":{
-            "baker":{
-                "tacotron2-DDC-GST":{
-                    "model_file": "1RR9rZdV_FMm8yvtCHALtUbJf1nxbUiAw",
-                    "config_file": "1daY1JHGXEozJ-MGYLiWEUmzEwEvM5xpz",
-                    "stats_file": "1vl9c-D3dW_E7pdhNpDFQLX-giJc0jOtV",
-=======
         "zh-CN":{
             "baker":{
                 "tacotron2-DDC-GST":{
                     "model_file": "1SYpv7V__QYDjKXa_vJmNXo1CSkcoZovy",
                     "config_file": "14BIvfJXnFHi3jcxYNX40__TR6RwJOZqi",
                     "stats_file": "1ECRlXybT6rAWp269CkhjUPwcZ10CkcqD",
->>>>>>> 809c1235
                     "commit": ""
                 }
             }
