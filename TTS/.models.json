--- conflicted
+++ resolved
@@ -220,7 +220,6 @@
                     "license": "apache 2.0",
                     "contact": "adamfroghyar@gmail.com"
                 }
-<<<<<<< HEAD
 
             },
             "multi-dataset":{
@@ -240,7 +239,6 @@
                     "default_vocoder": null,
                     "author": "@neonbjb - James Betker, @manmay-nakhashi Manmay Nakhashi",
                     "license": "apache 2.0"
-=======
             },
             "jenny": {
                 "jenny":{
@@ -250,7 +248,6 @@
                     "commit": "ba40a1c",
                     "license": "custom - see https://github.com/dioco-group/jenny-tts-dataset#important",
                     "author": "@noml4u"
->>>>>>> dfb51e06
                 }
             }
         },
