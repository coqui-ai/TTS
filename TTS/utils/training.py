--- conflicted
+++ resolved
@@ -30,56 +30,6 @@
     return grad_norm, skip_flag
 
 
-<<<<<<< HEAD
-# pylint: disable=protected-access
-class StepwiseGradualLR(torch.optim.lr_scheduler._LRScheduler):
-    """Hardcoded step-wise learning rate scheduling.
-    Necessary for CapacitronVAE"""
-
-    def __init__(self, optimizer, gradual_learning_rates, last_epoch=-1):
-        self.gradual_learning_rates = gradual_learning_rates
-        super().__init__(optimizer, last_epoch)
-
-    def get_lr(self):
-        step = max(self.last_epoch, 1)
-        step_thresholds = []
-        rates = []
-        for values in self.gradual_learning_rates:
-            step_thresholds.append(values[0])
-            rates.append(values[1])
-
-        boolean_indeces = np.less_equal(step_thresholds, step)
-        try:
-            last_true = np.where(boolean_indeces == True)[0][-1]  # pylint: disable=singleton-comparison
-        except IndexError:
-            # For the steps larger than the last step in the list
-            pass
-        lr = rates[np.max(last_true, 0)]
-
-        # Return last lr if step is above the set threshold
-        lr = rates[-1] if step > step_thresholds[-1] else lr
-        # Return first lr if step is below the second threshold - first is initial lr
-        lr = rates[0] if step < step_thresholds[1] else lr
-
-        return np.tile(lr, len(self.base_lrs))  # hack?
-
-
-# pylint: disable=protected-access
-class NoamLR(torch.optim.lr_scheduler._LRScheduler):
-    def __init__(self, optimizer, warmup_steps=0.1, last_epoch=-1):
-        self.warmup_steps = float(warmup_steps)
-        super().__init__(optimizer, last_epoch)
-
-    def get_lr(self):
-        step = max(self.last_epoch, 1)
-        return [
-            base_lr * self.warmup_steps**0.5 * min(step * self.warmup_steps**-1.5, step**-0.5)
-            for base_lr in self.base_lrs
-        ]
-
-
-=======
->>>>>>> 060e0f93
 def gradual_training_scheduler(global_step, config):
     """Setup the gradual training schedule wrt number
     of active GPUs"""
