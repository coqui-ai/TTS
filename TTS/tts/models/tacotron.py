--- conflicted
+++ resolved
@@ -1,10 +1,6 @@
 # coding: utf-8
 
-<<<<<<< HEAD
-from typing import Dict, List, Tuple
-=======
-from typing import Dict, List, Union
->>>>>>> 060e0f93
+from typing import Dict, List, Union, Tuple
 
 import torch
 from torch import nn
