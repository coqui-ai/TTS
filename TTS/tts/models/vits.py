--- conflicted
+++ resolved
@@ -671,21 +671,14 @@
 
         if self.args.use_speaker_encoder_as_loss:
             if self.speaker_manager.encoder is None and (
-<<<<<<< HEAD
                 not self.args.encoder_model_path or not self.args.encoder_config_path
-=======
-                not self.args.speaker_encoder_model_path or not self.args.speaker_encoder_config_path
->>>>>>> 397b3e9b
             ):
                 raise RuntimeError(
                     " [!] To use the speaker consistency loss (SCL) you need to specify encoder_model_path and encoder_config_path !!"
                 )
-<<<<<<< HEAD
+
             # load encoder
             self.speaker_manager.init_encoder(self.args.encoder_model_path, self.args.encoder_config_path)
-=======
-
->>>>>>> 397b3e9b
             self.speaker_manager.encoder.eval()
             print(" > External Speaker Encoder Loaded !!")
 
@@ -695,7 +688,6 @@
             ):
                 # pylint: disable=W0101,W0105
                 self.audio_transform = torchaudio.transforms.Resample(
-<<<<<<< HEAD
                     orig_freq=self.config.audio["sample_rate"],
                     new_freq=self.speaker_manager.encoder.audio_config["sample_rate"],
                 )
@@ -721,16 +713,6 @@
                     orig_freq=self.config.audio["sample_rate"],
                     new_freq=self.emotion_manager.encoder.audio_config["sample_rate"],
                 )
-=======
-                    orig_freq=self.audio_config["sample_rate"],
-                    new_freq=self.speaker_manager.encoder.audio_config["sample_rate"],
-                )
-            # pylint: disable=W0101,W0105
-            self.audio_transform = torchaudio.transforms.Resample(
-                orig_freq=self.config.audio.sample_rate,
-                new_freq=self.speaker_manager.encoder.audio_config["sample_rate"],
-            )
->>>>>>> 397b3e9b
 
     def _init_speaker_embedding(self):
         # pylint: disable=attribute-defined-outside-init
@@ -991,12 +973,8 @@
             pad_short=True,
         )
 
-<<<<<<< HEAD
         if self.args.use_speaker_encoder_as_loss or self.args.use_emotion_encoder_as_loss:
             encoder = self.speaker_manager.encoder if self.args.use_speaker_encoder_as_loss else self.emotion_manager.encoder
-=======
-        if self.args.use_speaker_encoder_as_loss and self.speaker_manager.encoder is not None:
->>>>>>> 397b3e9b
             # concate generated and GT waveforms
             wavs_batch = torch.cat((wav_seg, o), dim=0)
 
@@ -1005,14 +983,10 @@
             if self.audio_transform is not None:
                 wavs_batch = self.audio_transform(wavs_batch)
 
-<<<<<<< HEAD
             if next(encoder.parameters()).device != wavs_batch.device:
                 encoder = encoder.to(wavs_batch.device)
 
             pred_embs = encoder.forward(wavs_batch, l2_norm=True)
-=======
-            pred_embs = self.speaker_manager.encoder.forward(wavs_batch, l2_norm=True)
->>>>>>> 397b3e9b
 
             # split generated and GT speaker embeddings
             gt_cons_emb, syn_cons_emb = torch.chunk(pred_embs, 2, dim=0)
@@ -1367,7 +1341,6 @@
         # get language id
         if hasattr(self, "language_manager") and config.use_language_embedding and language_name is not None:
             language_id = self.language_manager.ids[language_name]
-<<<<<<< HEAD
 
         # get emotion id/embedding
         if hasattr(self, "emotion_manager"):
@@ -1381,8 +1354,7 @@
                     emotion_id = self.emotion_manager.get_random_id()
                 else:
                     emotion_id = self.emotion_manager.ids[emotion_name]
-=======
->>>>>>> 397b3e9b
+
 
         return {
             "text": text,
@@ -1457,17 +1429,8 @@
             d_vectors = torch.FloatTensor(d_vectors)
 
         # get language ids from language names
-<<<<<<< HEAD
-        if (
-            self.language_manager is not None
-            and self.language_manager.ids
-            and self.args.use_language_embedding
-        ):
-            language_ids = [self.language_manager.ids[ln] for ln in batch["f"]]
-=======
         if self.language_manager is not None and self.language_manager.ids and self.args.use_language_embedding:
             language_ids = [self.language_manager.ids[ln] for ln in batch["language_names"]]
->>>>>>> 397b3e9b
 
         if language_ids is not None:
             language_ids = torch.LongTensor(language_ids)
@@ -1663,15 +1626,9 @@
         language_manager = LanguageManager.init_from_config(config)
         emotion_manager = EmotionManager.init_from_config(config)
 
-<<<<<<< HEAD
         if config.model_args.encoder_model_path and speaker_manager is not None:
             speaker_manager.init_encoder(
                 config.model_args.encoder_model_path, config.model_args.encoder_config_path
-=======
-        if config.model_args.speaker_encoder_model_path:
-            speaker_manager.init_encoder(
-                config.model_args.speaker_encoder_model_path, config.model_args.speaker_encoder_config_path
->>>>>>> 397b3e9b
             )
         elif config.model_args.encoder_model_path and emotion_manager is not None:
             emotion_manager.init_encoder(
