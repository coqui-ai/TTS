import collections
import os
import random
from typing import Dict, List, Union

import numpy as np
import torch
import tqdm
from torch.utils.data import Dataset

from TTS.tts.utils.data import prepare_data, prepare_stop_target, prepare_tensor
from TTS.utils.audio import AudioProcessor

# to prevent too many open files error as suggested here
# https://github.com/pytorch/pytorch/issues/11201#issuecomment-421146936
torch.multiprocessing.set_sharing_strategy("file_system")


def _parse_sample(item):
    language_name = None
    attn_file = None
    if len(item) == 5:
        text, wav_file, speaker_name, language_name, attn_file = item
    elif len(item) == 4:
        text, wav_file, speaker_name, language_name = item
    elif len(item) == 3:
        text, wav_file, speaker_name = item
    else:
        raise ValueError(" [!] Dataset cannot parse the sample.")
    return text, wav_file, speaker_name, language_name, attn_file


def noise_augment_audio(wav):
    return wav + (1.0 / 32768.0) * np.random.rand(*wav.shape)


class TTSDataset(Dataset):
    def __init__(
        self,
        outputs_per_step: int = 1,
        compute_linear_spec: bool = False,
        ap: AudioProcessor = None,
        samples: List[Dict] = None,
        tokenizer: "TTSTokenizer" = None,
        compute_f0: bool = False,
        f0_cache_path: str = None,
        return_wav: bool = False,
        batch_group_size: int = 0,
        min_text_len: int = 0,
        max_text_len: int = float("inf"),
        min_audio_len: int = 0,
        max_audio_len: int = float("inf"),
        phoneme_cache_path: str = None,
        precompute_num_workers: int = 0,
        speaker_id_mapping: Dict = None,
        d_vector_mapping: Dict = None,
        language_id_mapping: Dict = None,
        use_noise_augment: bool = False,
        start_by_longest: bool = False,
        verbose: bool = False,
    ):
        """Generic 📂 data loader for `tts` models. It is configurable for different outputs and needs.

        If you need something different, you can subclass and override.

        Args:
            outputs_per_step (int): Number of time frames predicted per step.

            compute_linear_spec (bool): compute linear spectrogram if True.

            ap (TTS.tts.utils.AudioProcessor): Audio processor object.

            samples (list): List of dataset samples.

            tokenizer (TTSTokenizer): tokenizer to convert text to sequence IDs. If None init internally else
                use the given. Defaults to None.

            compute_f0 (bool): compute f0 if True. Defaults to False.

            f0_cache_path (str): Path to store f0 cache. Defaults to None.

            return_wav (bool): Return the waveform of the sample. Defaults to False.

            batch_group_size (int): Range of batch randomization after sorting
                sequences by length. It shuffles each batch with bucketing to gather similar lenght sequences in a
                batch. Set 0 to disable. Defaults to 0.

            min_text_len (int): Minimum length of input text to be used. All shorter samples will be ignored.
                Defaults to 0.

            max_text_len (int): Maximum length of input text to be used. All longer samples will be ignored.
                Defaults to float("inf").

            min_audio_len (int): Minimum length of input audio to be used. All shorter samples will be ignored.
                Defaults to 0.

            max_audio_len (int): Maximum length of input audio to be used. All longer samples will be ignored.
                The maximum length in the dataset defines the VRAM used in the training. Hence, pay attention to
                this value if you encounter an OOM error in training. Defaults to float("inf").

            phoneme_cache_path (str): Path to cache computed phonemes. It writes phonemes of each sample to a
                separate file. Defaults to None.

            precompute_num_workers (int): Number of workers to precompute features. Defaults to 0.

            speaker_id_mapping (dict): Mapping of speaker names to IDs used to compute embedding vectors by the
                embedding layer. Defaults to None.

            d_vector_mapping (dict): Mapping of wav files to computed d-vectors. Defaults to None.

            use_noise_augment (bool): Enable adding random noise to wav for augmentation. Defaults to False.

            start_by_longest (bool): Start by longest sequence. It is especially useful to check OOM. Defaults to False.

            verbose (bool): Print diagnostic information. Defaults to false.
        """
        super().__init__()
        self.batch_group_size = batch_group_size
        self._samples = samples
        self.outputs_per_step = outputs_per_step
        self.compute_linear_spec = compute_linear_spec
        self.return_wav = return_wav
        self.compute_f0 = compute_f0
        self.f0_cache_path = f0_cache_path
        self.min_audio_len = min_audio_len
        self.max_audio_len = max_audio_len
        self.min_text_len = min_text_len
        self.max_text_len = max_text_len
        self.ap = ap
        self.phoneme_cache_path = phoneme_cache_path
        self.speaker_id_mapping = speaker_id_mapping
        self.d_vector_mapping = d_vector_mapping
        self.language_id_mapping = language_id_mapping
        self.use_noise_augment = use_noise_augment
        self.start_by_longest = start_by_longest

        self.verbose = verbose
        self.rescue_item_idx = 1
        self.pitch_computed = False
        self.tokenizer = tokenizer

        if self.tokenizer.use_phonemes:
            self.phoneme_dataset = PhonemeDataset(
                self.samples, self.tokenizer, phoneme_cache_path, precompute_num_workers=precompute_num_workers
            )

        if compute_f0:
            self.f0_dataset = F0Dataset(
                self.samples, self.ap, cache_path=f0_cache_path, precompute_num_workers=precompute_num_workers
            )

        if self.verbose:
            self.print_logs()

    @property
    def lengths(self):
        lens = []
        for item in self.samples:
            _, wav_file, *_ = _parse_sample(item)
            audio_len = os.path.getsize(wav_file) / 16 * 8  # assuming 16bit audio
            lens.append(audio_len)
        return lens

    @property
    def samples(self):
        return self._samples

    @samples.setter
    def samples(self, new_samples):
        self._samples = new_samples
        if hasattr(self, "f0_dataset"):
            self.f0_dataset.samples = new_samples
        if hasattr(self, "phoneme_dataset"):
            self.phoneme_dataset.samples = new_samples

    def __len__(self):
        return len(self.samples)

    def __getitem__(self, idx):
        return self.load_data(idx)

    def print_logs(self, level: int = 0) -> None:
        indent = "\t" * level
        print("\n")
        print(f"{indent}> DataLoader initialization")
        print(f"{indent}| > Tokenizer:")
        self.tokenizer.print_logs(level + 1)
        print(f"{indent}| > Number of instances : {len(self.samples)}")

    def load_wav(self, filename):
        waveform = self.ap.load_wav(filename)
        assert waveform.size > 0
        return waveform

    def get_phonemes(self, idx, text):
        out_dict = self.phoneme_dataset[idx]
        assert text == out_dict["text"], f"{text} != {out_dict['text']}"
        assert len(out_dict["token_ids"]) > 0
        return out_dict

    def get_f0(self, idx):
        out_dict = self.f0_dataset[idx]
        item = self.samples[idx]
        assert item["audio_file"] == out_dict["audio_file"]
        return out_dict

    @staticmethod
<<<<<<< HEAD
    def _load_or_generate_phoneme_sequence(
        wav_file,
        text,
        phoneme_cache_path,
        enable_eos_bos,
        cleaners,
        language,
        custom_symbols,
        characters,
        add_blank,
    ):
        file_name = os.path.splitext(os.path.basename(wav_file))[0]
=======
    def get_attn_mask(attn_file):
        return np.load(attn_file)
>>>>>>> 060e0f93

    def get_token_ids(self, idx, text):
        if self.tokenizer.use_phonemes:
            token_ids = self.get_phonemes(idx, text)["token_ids"]
        else:
            token_ids = self.tokenizer.text_to_ids(text)
        return np.array(token_ids, dtype=np.int32)

    def load_data(self, idx):
        item = self.samples[idx]

        raw_text = item["text"]

        wav = np.asarray(self.load_wav(item["audio_file"]), dtype=np.float32)

        # apply noise for augmentation
        if self.use_noise_augment:
            wav = noise_augment_audio(wav)

        # get token ids
        token_ids = self.get_token_ids(idx, item["text"])

        # get pre-computed attention maps
        attn = None
        if "alignment_file" in item:
            attn = self.get_attn_mask(item["alignment_file"])

        # after phonemization the text length may change
        # this is a shareful 🤭 hack to prevent longer phonemes
        # TODO: find a better fix
        if len(token_ids) > self.max_text_len or len(wav) < self.min_audio_len:
            self.rescue_item_idx += 1
            return self.load_data(self.rescue_item_idx)

        # get f0 values
        f0 = None
        if self.compute_f0:
            f0 = self.get_f0(idx)["f0"]

        sample = {
            "raw_text": raw_text,
            "token_ids": token_ids,
            "wav": wav,
            "pitch": f0,
            "attn": attn,
            "item_idx": item["audio_file"],
            "speaker_name": item["speaker_name"],
            "language_name": item["language"],
            "wav_file_name": os.path.basename(item["audio_file"]),
        }
        return sample

    @staticmethod
    def _compute_lengths(samples):
        new_samples = []
        for item in samples:
            audio_length = os.path.getsize(item["audio_file"]) / 16 * 8  # assuming 16bit audio
            text_lenght = len(item["text"])
            item["audio_length"] = audio_length
            item["text_length"] = text_lenght
            new_samples += [item]
        return new_samples

    @staticmethod
    def filter_by_length(lengths: List[int], min_len: int, max_len: int):
        idxs = np.argsort(lengths)  # ascending order
        ignore_idx = []
        keep_idx = []
        for idx in idxs:
            length = lengths[idx]
            if length < min_len or length > max_len:
                ignore_idx.append(idx)
            else:
                keep_idx.append(idx)
        return ignore_idx, keep_idx

    @staticmethod
    def sort_by_length(samples: List[List]):
        audio_lengths = [s["audio_length"] for s in samples]
        idxs = np.argsort(audio_lengths)  # ascending order
        return idxs

    @staticmethod
    def create_buckets(samples, batch_group_size: int):
        assert batch_group_size > 0
        for i in range(len(samples) // batch_group_size):
            offset = i * batch_group_size
            end_offset = offset + batch_group_size
            temp_items = samples[offset:end_offset]
            random.shuffle(temp_items)
            samples[offset:end_offset] = temp_items
        return samples

    @staticmethod
    def _select_samples_by_idx(idxs, samples):
        samples_new = []
        for idx in idxs:
            samples_new.append(samples[idx])
        return samples_new

    def preprocess_samples(self):
        r"""Sort `items` based on text length or audio length in ascending order. Filter out samples out or the length
        range.
        """
        samples = self._compute_lengths(self.samples)

        # sort items based on the sequence length in ascending order
        text_lengths = [i["text_length"] for i in samples]
        audio_lengths = [i["audio_length"] for i in samples]
        text_ignore_idx, text_keep_idx = self.filter_by_length(text_lengths, self.min_text_len, self.max_text_len)
        audio_ignore_idx, audio_keep_idx = self.filter_by_length(audio_lengths, self.min_audio_len, self.max_audio_len)
        keep_idx = list(set(audio_keep_idx) & set(text_keep_idx))
        ignore_idx = list(set(audio_ignore_idx) | set(text_ignore_idx))

        samples = self._select_samples_by_idx(keep_idx, samples)

        sorted_idxs = self.sort_by_length(samples)

        if self.start_by_longest:
            longest_idxs = sorted_idxs[-1]
            sorted_idxs[-1] = sorted_idxs[0]
            sorted_idxs[0] = longest_idxs

        samples = self._select_samples_by_idx(sorted_idxs, samples)

        if len(samples) == 0:
            raise RuntimeError(" [!] No samples left")

        # shuffle batch groups
        # create batches with similar length items
        # the larger the `batch_group_size`, the higher the length variety in a batch.
        if self.batch_group_size > 0:
            samples = self.create_buckets(samples, self.batch_group_size)

        # update items to the new sorted items
        audio_lengths = [s["audio_length"] for s in samples]
        text_lengths = [s["text_length"] for s in samples]
        self.samples = samples

        if self.verbose:
            print(" | > Preprocessing samples")
            print(" | > Max text length: {}".format(np.max(text_lengths)))
            print(" | > Min text length: {}".format(np.min(text_lengths)))
            print(" | > Avg text length: {}".format(np.mean(text_lengths)))
            print(" | ")
            print(" | > Max audio length: {}".format(np.max(audio_lengths)))
            print(" | > Min audio length: {}".format(np.min(audio_lengths)))
            print(" | > Avg audio length: {}".format(np.mean(audio_lengths)))
            print(f" | > Num. instances discarded samples: {len(ignore_idx)}")
            print(" | > Batch group size: {}.".format(self.batch_group_size))

    @staticmethod
    def _sort_batch(batch, text_lengths):
        """Sort the batch by the input text length for RNN efficiency.

        Args:
            batch (Dict): Batch returned by `__getitem__`.
            text_lengths (List[int]): Lengths of the input character sequences.
        """
        text_lengths, ids_sorted_decreasing = torch.sort(torch.LongTensor(text_lengths), dim=0, descending=True)
        batch = [batch[idx] for idx in ids_sorted_decreasing]
        return batch, text_lengths, ids_sorted_decreasing

    def collate_fn(self, batch):
        r"""
        Perform preprocessing and create a final data batch:
        1. Sort batch instances by text-length
        2. Convert Audio signal to features.
        3. PAD sequences wrt r.
        4. Load to Torch.
        """

        # Puts each data field into a tensor with outer dimension batch size
        if isinstance(batch[0], collections.abc.Mapping):

            token_ids_lengths = np.array([len(d["token_ids"]) for d in batch])

            # sort items with text input length for RNN efficiency
            batch, token_ids_lengths, ids_sorted_decreasing = self._sort_batch(batch, token_ids_lengths)

            # convert list of dicts to dict of lists
            batch = {k: [dic[k] for dic in batch] for k in batch[0]}

            # get language ids from language names
            if self.language_id_mapping is not None:
                language_ids = [self.language_id_mapping[ln] for ln in batch["language_name"]]
            else:
                language_ids = None
            # get pre-computed d-vectors
            if self.d_vector_mapping is not None:
                wav_files_names = list(batch["wav_file_name"])
                d_vectors = [self.d_vector_mapping[w]["embedding"] for w in wav_files_names]
            else:
                d_vectors = None

            # get numerical speaker ids from speaker names
            if self.speaker_id_mapping:
                speaker_ids = [self.speaker_id_mapping[sn] for sn in batch["speaker_name"]]
            else:
                speaker_ids = None
            # compute features
            mel = [self.ap.melspectrogram(w).astype("float32") for w in batch["wav"]]

            mel_lengths = [m.shape[1] for m in mel]

            # lengths adjusted by the reduction factor
            mel_lengths_adjusted = [
                m.shape[1] + (self.outputs_per_step - (m.shape[1] % self.outputs_per_step))
                if m.shape[1] % self.outputs_per_step
                else m.shape[1]
                for m in mel
            ]

            # compute 'stop token' targets
            stop_targets = [np.array([0.0] * (mel_len - 1) + [1.0]) for mel_len in mel_lengths]

            # PAD stop targets
            stop_targets = prepare_stop_target(stop_targets, self.outputs_per_step)

            # PAD sequences with longest instance in the batch
            token_ids = prepare_data(batch["token_ids"]).astype(np.int32)

            # PAD features with longest instance
            mel = prepare_tensor(mel, self.outputs_per_step)

            # B x D x T --> B x T x D
            mel = mel.transpose(0, 2, 1)

            # convert things to pytorch
            token_ids_lengths = torch.LongTensor(token_ids_lengths)
            token_ids = torch.LongTensor(token_ids)
            mel = torch.FloatTensor(mel).contiguous()
            mel_lengths = torch.LongTensor(mel_lengths)
            stop_targets = torch.FloatTensor(stop_targets)

            # speaker vectors
            if d_vectors is not None:
                d_vectors = torch.FloatTensor(d_vectors)

            if speaker_ids is not None:
                speaker_ids = torch.LongTensor(speaker_ids)

            if language_ids is not None:
                language_ids = torch.LongTensor(language_ids)

            # compute linear spectrogram
            linear = None
            if self.compute_linear_spec:
                linear = [self.ap.spectrogram(w).astype("float32") for w in batch["wav"]]
                linear = prepare_tensor(linear, self.outputs_per_step)
                linear = linear.transpose(0, 2, 1)
                assert mel.shape[1] == linear.shape[1]
                linear = torch.FloatTensor(linear).contiguous()

            # format waveforms
            wav_padded = None
            if self.return_wav:
                wav_lengths = [w.shape[0] for w in batch["wav"]]
                max_wav_len = max(mel_lengths_adjusted) * self.ap.hop_length
                wav_lengths = torch.LongTensor(wav_lengths)
                wav_padded = torch.zeros(len(batch["wav"]), 1, max_wav_len)
                for i, w in enumerate(batch["wav"]):
                    mel_length = mel_lengths_adjusted[i]
                    w = np.pad(w, (0, self.ap.hop_length * self.outputs_per_step), mode="edge")
                    w = w[: mel_length * self.ap.hop_length]
                    wav_padded[i, :, : w.shape[0]] = torch.from_numpy(w)
                wav_padded.transpose_(1, 2)

            # format F0
            if self.compute_f0:
                pitch = prepare_data(batch["pitch"])
                assert mel.shape[1] == pitch.shape[1], f"[!] {mel.shape} vs {pitch.shape}"
                pitch = torch.FloatTensor(pitch)[:, None, :].contiguous()  # B x 1 xT
            else:
                pitch = None

            # format attention masks
            attns = None
            if batch["attn"][0] is not None:
                attns = [batch["attn"][idx].T for idx in ids_sorted_decreasing]
                for idx, attn in enumerate(attns):
                    pad2 = mel.shape[1] - attn.shape[1]
                    pad1 = token_ids.shape[1] - attn.shape[0]
                    assert pad1 >= 0 and pad2 >= 0, f"[!] Negative padding - {pad1} and {pad2}"
                    attn = np.pad(attn, [[0, pad1], [0, pad2]])
                    attns[idx] = attn
                attns = prepare_tensor(attns, self.outputs_per_step)
                attns = torch.FloatTensor(attns).unsqueeze(1)

            return {
                "token_id": token_ids,
                "token_id_lengths": token_ids_lengths,
                "speaker_names": batch["speaker_name"],
                "linear": linear,
                "mel": mel,
                "mel_lengths": mel_lengths,
                "stop_targets": stop_targets,
                "item_idxs": batch["item_idx"],
                "d_vectors": d_vectors,
                "speaker_ids": speaker_ids,
                "attns": attns,
                "waveform": wav_padded,
                "raw_text": batch["raw_text"],
                "pitch": pitch,
                "language_ids": language_ids,
            }

        raise TypeError(
            (
                "batch must contain tensors, numbers, dicts or lists;\
                         found {}".format(
                    type(batch[0])
                )
            )
        )


class PhonemeDataset(Dataset):
    """Phoneme Dataset for converting input text to phonemes and then token IDs

    At initialization, it pre-computes the phonemes under `cache_path` and loads them in training to reduce data
    loading latency. If `cache_path` is already present, it skips the pre-computation.

    Args:
        samples (Union[List[List], List[Dict]]):
            List of samples. Each sample is a list or a dict.

        tokenizer (TTSTokenizer):
            Tokenizer to convert input text to phonemes.

        cache_path (str):
            Path to cache phonemes. If `cache_path` is already present or None, it skips the pre-computation.

        precompute_num_workers (int):
            Number of workers used for pre-computing the phonemes. Defaults to 0.
    """

    def __init__(
        self,
        samples: Union[List[Dict], List[List]],
        tokenizer: "TTSTokenizer",
        cache_path: str,
        precompute_num_workers=0,
    ):
        self.samples = samples
        self.tokenizer = tokenizer
        self.cache_path = cache_path
        if cache_path is not None and not os.path.exists(cache_path):
            os.makedirs(cache_path)
            self.precompute(precompute_num_workers)

    def __getitem__(self, index):
        item = self.samples[index]
        ids = self.compute_or_load(item["audio_file"], item["text"])
        ph_hat = self.tokenizer.ids_to_text(ids)
        return {"text": item["text"], "ph_hat": ph_hat, "token_ids": ids, "token_ids_len": len(ids)}

    def __len__(self):
        return len(self.samples)

    def compute_or_load(self, wav_file, text):
        """Compute phonemes for the given text.

        If the phonemes are already cached, load them from cache.
        """
        file_name = os.path.splitext(os.path.basename(wav_file))[0]
        file_ext = "_phoneme.npy"
        cache_path = os.path.join(self.cache_path, file_name + file_ext)
        try:
            ids = np.load(cache_path)
        except FileNotFoundError:
            ids = self.tokenizer.text_to_ids(text)
            np.save(cache_path, ids)
        return ids

    def get_pad_id(self):
        """Get pad token ID for sequence padding"""
        return self.tokenizer.pad_id

    def precompute(self, num_workers=1):
        """Precompute phonemes for all samples.

        We use pytorch dataloader because we are lazy.
        """
        print("[*] Pre-computing phonemes...")
        with tqdm.tqdm(total=len(self)) as pbar:
            batch_size = num_workers if num_workers > 0 else 1
            dataloder = torch.utils.data.DataLoader(
                batch_size=batch_size, dataset=self, shuffle=False, num_workers=num_workers, collate_fn=self.collate_fn
            )
            for _ in dataloder:
                pbar.update(batch_size)

    def collate_fn(self, batch):
        ids = [item["token_ids"] for item in batch]
        ids_lens = [item["token_ids_len"] for item in batch]
        texts = [item["text"] for item in batch]
        texts_hat = [item["ph_hat"] for item in batch]
        ids_lens_max = max(ids_lens)
        ids_torch = torch.LongTensor(len(ids), ids_lens_max).fill_(self.get_pad_id())
        for i, ids_len in enumerate(ids_lens):
            ids_torch[i, :ids_len] = torch.LongTensor(ids[i])
        return {"text": texts, "ph_hat": texts_hat, "token_ids": ids_torch}

    def print_logs(self, level: int = 0) -> None:
        indent = "\t" * level
        print("\n")
        print(f"{indent}> PhonemeDataset ")
        print(f"{indent}| > Tokenizer:")
        self.tokenizer.print_logs(level + 1)
        print(f"{indent}| > Number of instances : {len(self.samples)}")


class F0Dataset:
    """F0 Dataset for computing F0 from wav files in CPU

    Pre-compute F0 values for all the samples at initialization if `cache_path` is not None or already present. It
    also computes the mean and std of F0 values if `normalize_f0` is True.

    Args:
        samples (Union[List[List], List[Dict]]):
            List of samples. Each sample is a list or a dict.

        ap (AudioProcessor):
            AudioProcessor to compute F0 from wav files.

        cache_path (str):
            Path to cache F0 values. If `cache_path` is already present or None, it skips the pre-computation.
            Defaults to None.

        precompute_num_workers (int):
            Number of workers used for pre-computing the F0 values. Defaults to 0.

        normalize_f0 (bool):
            Whether to normalize F0 values by mean and std. Defaults to True.
    """

    def __init__(
        self,
        samples: Union[List[List], List[Dict]],
        ap: "AudioProcessor",
        verbose=False,
        cache_path: str = None,
        precompute_num_workers=0,
        normalize_f0=True,
    ):
        self.samples = samples
        self.ap = ap
        self.verbose = verbose
        self.cache_path = cache_path
        self.normalize_f0 = normalize_f0
        self.pad_id = 0.0
        self.mean = None
        self.std = None
        if cache_path is not None and not os.path.exists(cache_path):
            os.makedirs(cache_path)
            self.precompute(precompute_num_workers)
        if normalize_f0:
            self.load_stats(cache_path)

    def __getitem__(self, idx):
        item = self.samples[idx]
        f0 = self.compute_or_load(item["audio_file"])
        if self.normalize_f0:
            assert self.mean is not None and self.std is not None, " [!] Mean and STD is not available"
            f0 = self.normalize(f0)
        return {"audio_file": item["audio_file"], "f0": f0}

    def __len__(self):
        return len(self.samples)

    def precompute(self, num_workers=0):
        print("[*] Pre-computing F0s...")
        with tqdm.tqdm(total=len(self)) as pbar:
            batch_size = num_workers if num_workers > 0 else 1
            # we do not normalize at preproessing
            normalize_f0 = self.normalize_f0
            self.normalize_f0 = False
            dataloder = torch.utils.data.DataLoader(
                batch_size=batch_size, dataset=self, shuffle=False, num_workers=num_workers, collate_fn=self.collate_fn
            )
            computed_data = []
            for batch in dataloder:
                f0 = batch["f0"]
                computed_data.append(f for f in f0)
                pbar.update(batch_size)
            self.normalize_f0 = normalize_f0

        if self.normalize_f0:
            computed_data = [tensor for batch in computed_data for tensor in batch]  # flatten
            pitch_mean, pitch_std = self.compute_pitch_stats(computed_data)
            pitch_stats = {"mean": pitch_mean, "std": pitch_std}
            np.save(os.path.join(self.cache_path, "pitch_stats"), pitch_stats, allow_pickle=True)

    def get_pad_id(self):
        return self.pad_id

    @staticmethod
    def create_pitch_file_path(wav_file, cache_path):
        file_name = os.path.splitext(os.path.basename(wav_file))[0]
        pitch_file = os.path.join(cache_path, file_name + "_pitch.npy")
        return pitch_file

    @staticmethod
    def _compute_and_save_pitch(ap, wav_file, pitch_file=None):
        wav = ap.load_wav(wav_file)
        pitch = ap.compute_f0(wav)
        if pitch_file:
            np.save(pitch_file, pitch)
        return pitch

    @staticmethod
    def compute_pitch_stats(pitch_vecs):
        nonzeros = np.concatenate([v[np.where(v != 0.0)[0]] for v in pitch_vecs])
        mean, std = np.mean(nonzeros), np.std(nonzeros)
        return mean, std

    def load_stats(self, cache_path):
        stats_path = os.path.join(cache_path, "pitch_stats.npy")
        stats = np.load(stats_path, allow_pickle=True).item()
        self.mean = stats["mean"].astype(np.float32)
        self.std = stats["std"].astype(np.float32)

    def normalize(self, pitch):
        zero_idxs = np.where(pitch == 0.0)[0]
        pitch = pitch - self.mean
        pitch = pitch / self.std
        pitch[zero_idxs] = 0.0
        return pitch

    def denormalize(self, pitch):
        zero_idxs = np.where(pitch == 0.0)[0]
        pitch *= self.std
        pitch += self.mean
        pitch[zero_idxs] = 0.0
        return pitch

    def compute_or_load(self, wav_file):
        """
        compute pitch and return a numpy array of pitch values
        """
        pitch_file = self.create_pitch_file_path(wav_file, self.cache_path)
        if not os.path.exists(pitch_file):
            pitch = self._compute_and_save_pitch(self.ap, wav_file, pitch_file)
        else:
            pitch = np.load(pitch_file)
        return pitch.astype(np.float32)

    def collate_fn(self, batch):
        audio_file = [item["audio_file"] for item in batch]
        f0s = [item["f0"] for item in batch]
        f0_lens = [len(item["f0"]) for item in batch]
        f0_lens_max = max(f0_lens)
        f0s_torch = torch.LongTensor(len(f0s), f0_lens_max).fill_(self.get_pad_id())
        for i, f0_len in enumerate(f0_lens):
            f0s_torch[i, :f0_len] = torch.LongTensor(f0s[i])
        return {"audio_file": audio_file, "f0": f0s_torch, "f0_lens": f0_lens}

    def print_logs(self, level: int = 0) -> None:
        indent = "\t" * level
        print("\n")
        print(f"{indent}> F0Dataset ")
        print(f"{indent}| > Number of instances : {len(self.samples)}")<|MERGE_RESOLUTION|>--- conflicted
+++ resolved
@@ -205,23 +205,8 @@
         return out_dict
 
     @staticmethod
-<<<<<<< HEAD
-    def _load_or_generate_phoneme_sequence(
-        wav_file,
-        text,
-        phoneme_cache_path,
-        enable_eos_bos,
-        cleaners,
-        language,
-        custom_symbols,
-        characters,
-        add_blank,
-    ):
-        file_name = os.path.splitext(os.path.basename(wav_file))[0]
-=======
     def get_attn_mask(attn_file):
         return np.load(attn_file)
->>>>>>> 060e0f93
 
     def get_token_ids(self, idx, text):
         if self.tokenizer.use_phonemes:
