import torch
from torch import nn
from torch.nn import functional as F


class Linear(nn.Module):
    """Linear layer with a specific initialization.

    Args:
        in_features (int): number of channels in the input tensor.
        out_features (int): number of channels in the output tensor.
        bias (bool, optional): enable/disable bias in the layer. Defaults to True.
        init_gain (str, optional): method to compute the gain in the weight initializtion based on the nonlinear activation used afterwards. Defaults to 'linear'.
    """

    def __init__(self, in_features, out_features, bias=True, init_gain="linear"):
<<<<<<< HEAD
        super(Linear, self).__init__()
=======
        super().__init__()
>>>>>>> 3c0d1d06
        self.linear_layer = torch.nn.Linear(in_features, out_features, bias=bias)
        self._init_w(init_gain)

    def _init_w(self, init_gain):
        torch.nn.init.xavier_uniform_(self.linear_layer.weight, gain=torch.nn.init.calculate_gain(init_gain))

    def forward(self, x):
        return self.linear_layer(x)


class LinearBN(nn.Module):
    """Linear layer with Batch Normalization.

    x -> linear -> BN -> o

    Args:
        in_features (int): number of channels in the input tensor.
        out_features (int ): number of channels in the output tensor.
        bias (bool, optional): enable/disable bias in the linear layer. Defaults to True.
        init_gain (str, optional): method to set the gain for weight initialization. Defaults to 'linear'.
    """

    def __init__(self, in_features, out_features, bias=True, init_gain="linear"):
<<<<<<< HEAD
        super(LinearBN, self).__init__()
=======
        super().__init__()
>>>>>>> 3c0d1d06
        self.linear_layer = torch.nn.Linear(in_features, out_features, bias=bias)
        self.batch_normalization = nn.BatchNorm1d(out_features, momentum=0.1, eps=1e-5)
        self._init_w(init_gain)

    def _init_w(self, init_gain):
        torch.nn.init.xavier_uniform_(self.linear_layer.weight, gain=torch.nn.init.calculate_gain(init_gain))

    def forward(self, x):
        """
        Shapes:
            x: [T, B, C] or [B, C]
        """
        out = self.linear_layer(x)
        if len(out.shape) == 3:
            out = out.permute(1, 2, 0)
        out = self.batch_normalization(out)
        if len(out.shape) == 3:
            out = out.permute(2, 0, 1)
        return out


class Prenet(nn.Module):
    """Tacotron specific Prenet with an optional Batch Normalization.

    Note:
        Prenet with BN improves the model performance significantly especially
    if it is enabled after learning a diagonal attention alignment with the original
    prenet. However, if the target dataset is high quality then it also works from
    the start. It is also suggested to disable dropout if BN is in use.

        prenet_type == "original"
            x -> [linear -> ReLU -> Dropout]xN -> o

        prenet_type == "bn"
            x -> [linear -> BN -> ReLU -> Dropout]xN -> o

    Args:
        in_features (int): number of channels in the input tensor and the inner layers.
        prenet_type (str, optional): prenet type "original" or "bn". Defaults to "original".
        prenet_dropout (bool, optional): dropout rate. Defaults to True.
        out_features (list, optional): List of output channels for each prenet block.
            It also defines number of the prenet blocks based on the length of argument list.
            Defaults to [256, 256].
        bias (bool, optional): enable/disable bias in prenet linear layers. Defaults to True.
    """

    # pylint: disable=dangerous-default-value
    def __init__(self, in_features, prenet_type="original", prenet_dropout=True, out_features=[256, 256], bias=True):
<<<<<<< HEAD
        super(Prenet, self).__init__()
=======
        super().__init__()
>>>>>>> 3c0d1d06
        self.prenet_type = prenet_type
        self.prenet_dropout = prenet_dropout
        in_features = [in_features] + out_features[:-1]
        if prenet_type == "bn":
            self.linear_layers = nn.ModuleList(
                [LinearBN(in_size, out_size, bias=bias) for (in_size, out_size) in zip(in_features, out_features)]
            )
        elif prenet_type == "original":
            self.linear_layers = nn.ModuleList(
                [Linear(in_size, out_size, bias=bias) for (in_size, out_size) in zip(in_features, out_features)]
            )

    def forward(self, x):
        for linear in self.linear_layers:
            if self.prenet_dropout:
                x = F.dropout(F.relu(linear(x)), p=0.5, training=self.training)
            else:
                x = F.relu(linear(x))
        return x<|MERGE_RESOLUTION|>--- conflicted
+++ resolved
@@ -14,11 +14,7 @@
     """
 
     def __init__(self, in_features, out_features, bias=True, init_gain="linear"):
-<<<<<<< HEAD
-        super(Linear, self).__init__()
-=======
         super().__init__()
->>>>>>> 3c0d1d06
         self.linear_layer = torch.nn.Linear(in_features, out_features, bias=bias)
         self._init_w(init_gain)
 
@@ -42,11 +38,7 @@
     """
 
     def __init__(self, in_features, out_features, bias=True, init_gain="linear"):
-<<<<<<< HEAD
-        super(LinearBN, self).__init__()
-=======
         super().__init__()
->>>>>>> 3c0d1d06
         self.linear_layer = torch.nn.Linear(in_features, out_features, bias=bias)
         self.batch_normalization = nn.BatchNorm1d(out_features, momentum=0.1, eps=1e-5)
         self._init_w(init_gain)
@@ -95,11 +87,7 @@
 
     # pylint: disable=dangerous-default-value
     def __init__(self, in_features, prenet_type="original", prenet_dropout=True, out_features=[256, 256], bias=True):
-<<<<<<< HEAD
-        super(Prenet, self).__init__()
-=======
         super().__init__()
->>>>>>> 3c0d1d06
         self.prenet_type = prenet_type
         self.prenet_dropout = prenet_dropout
         in_features = [in_features] + out_features[:-1]
