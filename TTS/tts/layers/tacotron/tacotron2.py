import torch
from torch import nn
from torch.nn import functional as F

from .attentions import init_attn
from .common_layers import Linear, Prenet


# NOTE: linter has a problem with the current TF release
# pylint: disable=no-value-for-parameter
# pylint: disable=unexpected-keyword-arg
class ConvBNBlock(nn.Module):
    r"""Convolutions with Batch Normalization and non-linear activation.

    Args:
        in_channels (int): number of input channels.
        out_channels (int): number of output channels.
        kernel_size (int): convolution kernel size.
        activation (str): 'relu', 'tanh', None (linear).

    Shapes:
        - input: (B, C_in, T)
        - output: (B, C_out, T)
    """

    def __init__(self, in_channels, out_channels, kernel_size, activation=None):
        super().__init__()
        assert (kernel_size - 1) % 2 == 0
        padding = (kernel_size - 1) // 2
        self.convolution1d = nn.Conv1d(in_channels, out_channels, kernel_size, padding=padding)
        self.batch_normalization = nn.BatchNorm1d(out_channels, momentum=0.1, eps=1e-5)
        self.dropout = nn.Dropout(p=0.5)
        if activation == "relu":
            self.activation = nn.ReLU()
        elif activation == "tanh":
            self.activation = nn.Tanh()
        else:
            self.activation = nn.Identity()

    def forward(self, x):
        o = self.convolution1d(x)
        o = self.batch_normalization(o)
        o = self.activation(o)
        o = self.dropout(o)
        return o


class Postnet(nn.Module):
    r"""Tacotron2 Postnet

    Args:
        in_out_channels (int): number of output channels.

    Shapes:
        - input: (B, C_in, T)
        - output: (B, C_in, T)
    """

    def __init__(self, in_out_channels, num_convs=5):
        super().__init__()
        self.convolutions = nn.ModuleList()
        self.convolutions.append(ConvBNBlock(in_out_channels, 512, kernel_size=5, activation="tanh"))
        for _ in range(1, num_convs - 1):
            self.convolutions.append(ConvBNBlock(512, 512, kernel_size=5, activation="tanh"))
        self.convolutions.append(ConvBNBlock(512, in_out_channels, kernel_size=5, activation=None))

    def forward(self, x):
        o = x
        for layer in self.convolutions:
            o = layer(o)
        return o


class Encoder(nn.Module):
    r"""Tacotron2 Encoder

    Args:
        in_out_channels (int): number of input and output channels.

    Shapes:
        - input: (B, C_in, T)
        - output: (B, C_in, T)
    """

    def __init__(self, in_out_channels=512):
        super().__init__()
        self.convolutions = nn.ModuleList()
        for _ in range(3):
            self.convolutions.append(ConvBNBlock(in_out_channels, in_out_channels, 5, "relu"))
        self.lstm = nn.LSTM(
            in_out_channels, int(in_out_channels / 2), num_layers=1, batch_first=True, bias=True, bidirectional=True
        )
        self.rnn_state = None

    def forward(self, x, input_lengths):
        o = x
        for layer in self.convolutions:
            o = layer(o)
        o = o.transpose(1, 2)
        o = nn.utils.rnn.pack_padded_sequence(o, input_lengths.cpu(), batch_first=True)
        self.lstm.flatten_parameters()
        o, _ = self.lstm(o)
        o, _ = nn.utils.rnn.pad_packed_sequence(o, batch_first=True)
        return o

    def inference(self, x):
        o = x
        for layer in self.convolutions:
            o = layer(o)
        o = o.transpose(1, 2)
        # self.lstm.flatten_parameters()
        o, _ = self.lstm(o)
        return o


# adapted from https://github.com/NVIDIA/tacotron2/
class Decoder(nn.Module):
    """Tacotron2 decoder. We don't use Zoneout but Dropout between RNN layers.

    Args:
        in_channels (int): number of input channels.
        frame_channels (int): number of feature frame channels.
        r (int): number of outputs per time step (reduction rate).
        memory_size (int): size of the past window. if <= 0 memory_size = r
        attn_type (string): type of attention used in decoder.
        attn_win (bool): if true, define an attention window centered to maximum
            attention response. It provides more robust attention alignment especially
            at interence time.
        attn_norm (string): attention normalization function. 'sigmoid' or 'softmax'.
        prenet_type (string): 'original' or 'bn'.
        prenet_dropout (float): prenet dropout rate.
        forward_attn (bool): if true, use forward attention method. https://arxiv.org/abs/1807.06736
        trans_agent (bool): if true, use transition agent. https://arxiv.org/abs/1807.06736
        forward_attn_mask (bool): if true, mask attention values smaller than a threshold.
        location_attn (bool): if true, use location sensitive attention.
        attn_K (int): number of attention heads for GravesAttention.
        separate_stopnet (bool): if true, detach stopnet input to prevent gradient flow.
    """

    # Pylint gets confused by PyTorch conventions here
    # pylint: disable=attribute-defined-outside-init
    def __init__(
        self,
        in_channels,
        frame_channels,
        r,
        attn_type,
        attn_win,
        attn_norm,
        prenet_type,
        prenet_dropout,
        forward_attn,
        trans_agent,
        forward_attn_mask,
        location_attn,
        attn_K,
        separate_stopnet,
    ):
<<<<<<< HEAD
        super(Decoder, self).__init__()
=======
        super().__init__()
>>>>>>> 3c0d1d06
        self.frame_channels = frame_channels
        self.r_init = r
        self.r = r
        self.encoder_embedding_dim = in_channels
        self.separate_stopnet = separate_stopnet
        self.max_decoder_steps = 1000
        self.stop_threshold = 0.5

        # model dimensions
        self.query_dim = 1024
        self.decoder_rnn_dim = 1024
        self.prenet_dim = 256
        self.attn_dim = 128
        self.p_attention_dropout = 0.1
        self.p_decoder_dropout = 0.1

        # memory -> |Prenet| -> processed_memory
        prenet_dim = self.frame_channels
        self.prenet = Prenet(
            prenet_dim, prenet_type, prenet_dropout, out_features=[self.prenet_dim, self.prenet_dim], bias=False
        )

        self.attention_rnn = nn.LSTMCell(self.prenet_dim + in_channels, self.query_dim, bias=True)

        self.attention = init_attn(
            attn_type=attn_type,
            query_dim=self.query_dim,
            embedding_dim=in_channels,
            attention_dim=128,
            location_attention=location_attn,
            attention_location_n_filters=32,
            attention_location_kernel_size=31,
            windowing=attn_win,
            norm=attn_norm,
            forward_attn=forward_attn,
            trans_agent=trans_agent,
            forward_attn_mask=forward_attn_mask,
            attn_K=attn_K,
        )

        self.decoder_rnn = nn.LSTMCell(self.query_dim + in_channels, self.decoder_rnn_dim, bias=True)

        self.linear_projection = Linear(self.decoder_rnn_dim + in_channels, self.frame_channels * self.r_init)

        self.stopnet = nn.Sequential(
            nn.Dropout(0.1),
            Linear(self.decoder_rnn_dim + self.frame_channels * self.r_init, 1, bias=True, init_gain="sigmoid"),
        )
        self.memory_truncated = None

    def set_r(self, new_r):
        self.r = new_r

    def get_go_frame(self, inputs):
        B = inputs.size(0)
        memory = torch.zeros(1, device=inputs.device).repeat(B, self.frame_channels * self.r)
        return memory

    def _init_states(self, inputs, mask, keep_states=False):
        B = inputs.size(0)
        # T = inputs.size(1)
        if not keep_states:
            self.query = torch.zeros(1, device=inputs.device).repeat(B, self.query_dim)
            self.attention_rnn_cell_state = torch.zeros(1, device=inputs.device).repeat(B, self.query_dim)
            self.decoder_hidden = torch.zeros(1, device=inputs.device).repeat(B, self.decoder_rnn_dim)
            self.decoder_cell = torch.zeros(1, device=inputs.device).repeat(B, self.decoder_rnn_dim)
            self.context = torch.zeros(1, device=inputs.device).repeat(B, self.encoder_embedding_dim)
        self.inputs = inputs
        self.processed_inputs = self.attention.preprocess_inputs(inputs)
        self.mask = mask

    def _reshape_memory(self, memory):
        """
        Reshape the spectrograms for given 'r'
        """
        # Grouping multiple frames if necessary
        if memory.size(-1) == self.frame_channels:
            memory = memory.view(memory.shape[0], memory.size(1) // self.r, -1)
        # Time first (T_decoder, B, frame_channels)
        memory = memory.transpose(0, 1)
        return memory

    def _parse_outputs(self, outputs, stop_tokens, alignments):
        alignments = torch.stack(alignments).transpose(0, 1)
        stop_tokens = torch.stack(stop_tokens).transpose(0, 1)
        outputs = torch.stack(outputs).transpose(0, 1).contiguous()
        outputs = outputs.view(outputs.size(0), -1, self.frame_channels)
        outputs = outputs.transpose(1, 2)
        return outputs, stop_tokens, alignments

    def _update_memory(self, memory):
        if len(memory.shape) == 2:
            return memory[:, self.frame_channels * (self.r - 1) :]
        return memory[:, :, self.frame_channels * (self.r - 1) :]

    def decode(self, memory):
        """
        shapes:
           - memory: B x r * self.frame_channels
        """
        # self.context: B x D_en
        # query_input: B x D_en + (r * self.frame_channels)
        query_input = torch.cat((memory, self.context), -1)
        # self.query and self.attention_rnn_cell_state : B x D_attn_rnn
        self.query, self.attention_rnn_cell_state = self.attention_rnn(
            query_input, (self.query, self.attention_rnn_cell_state)
        )
        self.query = F.dropout(self.query, self.p_attention_dropout, self.training)
        self.attention_rnn_cell_state = F.dropout(
            self.attention_rnn_cell_state, self.p_attention_dropout, self.training
        )
        # B x D_en
        self.context = self.attention(self.query, self.inputs, self.processed_inputs, self.mask)
        # B x (D_en + D_attn_rnn)
        decoder_rnn_input = torch.cat((self.query, self.context), -1)
        # self.decoder_hidden and self.decoder_cell: B x D_decoder_rnn
        self.decoder_hidden, self.decoder_cell = self.decoder_rnn(
            decoder_rnn_input, (self.decoder_hidden, self.decoder_cell)
        )
        self.decoder_hidden = F.dropout(self.decoder_hidden, self.p_decoder_dropout, self.training)
        # B x (D_decoder_rnn + D_en)
        decoder_hidden_context = torch.cat((self.decoder_hidden, self.context), dim=1)
        # B x (self.r * self.frame_channels)
        decoder_output = self.linear_projection(decoder_hidden_context)
        # B x (D_decoder_rnn + (self.r * self.frame_channels))
        stopnet_input = torch.cat((self.decoder_hidden, decoder_output), dim=1)
        if self.separate_stopnet:
            stop_token = self.stopnet(stopnet_input.detach())
        else:
            stop_token = self.stopnet(stopnet_input)
        # select outputs for the reduction rate self.r
        decoder_output = decoder_output[:, : self.r * self.frame_channels]
        return decoder_output, self.attention.attention_weights, stop_token

    def forward(self, inputs, memories, mask):
        r"""Train Decoder with teacher forcing.
        Args:
            inputs: Encoder outputs.
            memories: Feature frames for teacher-forcing.
            mask: Attention mask for sequence padding.

        Shapes:
            - inputs: (B, T, D_out_enc)
            - memory: (B, T_mel, D_mel)
            - outputs: (B, T_mel, D_mel)
            - alignments: (B, T_in, T_out)
            - stop_tokens: (B, T_out)
        """
        memory = self.get_go_frame(inputs).unsqueeze(0)
        memories = self._reshape_memory(memories)
        memories = torch.cat((memory, memories), dim=0)
        memories = self._update_memory(memories)
        memories = self.prenet(memories)

        self._init_states(inputs, mask=mask)
        self.attention.init_states(inputs)

        outputs, stop_tokens, alignments = [], [], []
        while len(outputs) < memories.size(0) - 1:
            memory = memories[len(outputs)]
            decoder_output, attention_weights, stop_token = self.decode(memory)
            outputs += [decoder_output.squeeze(1)]
            stop_tokens += [stop_token.squeeze(1)]
            alignments += [attention_weights]

        outputs, stop_tokens, alignments = self._parse_outputs(outputs, stop_tokens, alignments)
        return outputs, alignments, stop_tokens

    def inference(self, inputs):
        r"""Decoder inference without teacher forcing and use
        Stopnet to stop decoder.
        Args:
            inputs: Encoder outputs.

        Shapes:
            - inputs: (B, T, D_out_enc)
            - outputs: (B, T_mel, D_mel)
            - alignments: (B, T_in, T_out)
            - stop_tokens: (B, T_out)
        """
        memory = self.get_go_frame(inputs)
        memory = self._update_memory(memory)

        self._init_states(inputs, mask=None)
        self.attention.init_states(inputs)

        outputs, stop_tokens, alignments, t = [], [], [], 0
        while True:
            memory = self.prenet(memory)
            decoder_output, alignment, stop_token = self.decode(memory)
            stop_token = torch.sigmoid(stop_token.data)
            outputs += [decoder_output.squeeze(1)]
            stop_tokens += [stop_token]
            alignments += [alignment]

            if stop_token > self.stop_threshold and t > inputs.shape[0] // 2:
                break
            if len(outputs) == self.max_decoder_steps:
                print("   | > Decoder stopped with 'max_decoder_steps")
                break

            memory = self._update_memory(decoder_output)
            t += 1

        outputs, stop_tokens, alignments = self._parse_outputs(outputs, stop_tokens, alignments)

        return outputs, alignments, stop_tokens

    def inference_truncated(self, inputs):
        """
        Preserve decoder states for continuous inference
        """
        if self.memory_truncated is None:
            self.memory_truncated = self.get_go_frame(inputs)
            self._init_states(inputs, mask=None, keep_states=False)
        else:
            self._init_states(inputs, mask=None, keep_states=True)

        self.attention.init_win_idx()
        self.attention.init_states(inputs)
        outputs, stop_tokens, alignments, t = [], [], [], 0
        while True:
            memory = self.prenet(self.memory_truncated)
            decoder_output, alignment, stop_token = self.decode(memory)
            stop_token = torch.sigmoid(stop_token.data)
            outputs += [decoder_output.squeeze(1)]
            stop_tokens += [stop_token]
            alignments += [alignment]

            if stop_token > 0.7:
                break
            if len(outputs) == self.max_decoder_steps:
                print("   | > Decoder stopped with 'max_decoder_steps")
                break

            self.memory_truncated = decoder_output
            t += 1

        outputs, stop_tokens, alignments = self._parse_outputs(outputs, stop_tokens, alignments)

        return outputs, alignments, stop_tokens

    def inference_step(self, inputs, t, memory=None):
        """
        For debug purposes
        """
        if t == 0:
            memory = self.get_go_frame(inputs)
            self._init_states(inputs, mask=None)

        memory = self.prenet(memory)
        decoder_output, stop_token, alignment = self.decode(memory)
        stop_token = torch.sigmoid(stop_token.data)
        memory = decoder_output
        return decoder_output, stop_token, alignment<|MERGE_RESOLUTION|>--- conflicted
+++ resolved
@@ -156,11 +156,7 @@
         attn_K,
         separate_stopnet,
     ):
-<<<<<<< HEAD
-        super(Decoder, self).__init__()
-=======
         super().__init__()
->>>>>>> 3c0d1d06
         self.frame_channels = frame_channels
         self.r_init = r
         self.r = r
