import math

import numpy as np
import torch
from torch import nn
from torch.nn import functional

from TTS.tts.utils.generic_utils import sequence_mask
from TTS.tts.utils.ssim import ssim
from TTS.tts.multispeaker.adverserial_classifier import ReversalClassifier


# pylint: disable=abstract-method
# relates https://github.com/pytorch/pytorch/issues/42305
class L1LossMasked(nn.Module):
    def __init__(self, seq_len_norm):
        super().__init__()
        self.seq_len_norm = seq_len_norm

    def forward(self, x, target, length):
        """
        Args:
            x: A Variable containing a FloatTensor of size
                (batch, max_len, dim) which contains the
                unnormalized probability for each class.
            target: A Variable containing a LongTensor of size
                (batch, max_len, dim) which contains the index of the true
                class for each corresponding step.
            length: A Variable containing a LongTensor of size (batch,)
                which contains the length of each data in a batch.
        Shapes:
            x: B x T X D
            target: B x T x D
            length: B
        Returns:
            loss: An average loss value in range [0, 1] masked by the length.
        """
        # mask: (batch, max_len, 1)
        target.requires_grad = False
        mask = sequence_mask(sequence_length=length, max_len=target.size(1)).unsqueeze(2).float()
        if self.seq_len_norm:
            norm_w = mask / mask.sum(dim=1, keepdim=True)
            out_weights = norm_w.div(target.shape[0] * target.shape[2])
            mask = mask.expand_as(x)
            loss = functional.l1_loss(x * mask, target * mask, reduction="none")
            loss = loss.mul(out_weights.to(loss.device)).sum()
        else:
            mask = mask.expand_as(x)
            loss = functional.l1_loss(x * mask, target * mask, reduction="sum")
            loss = loss / mask.sum()
        return loss


class MSELossMasked(nn.Module):
    def __init__(self, seq_len_norm):
        super().__init__()
        self.seq_len_norm = seq_len_norm

    def forward(self, x, target, length):
        """
        Args:
            x: A Variable containing a FloatTensor of size
                (batch, max_len, dim) which contains the
                unnormalized probability for each class.
            target: A Variable containing a LongTensor of size
                (batch, max_len, dim) which contains the index of the true
                class for each corresponding step.
            length: A Variable containing a LongTensor of size (batch,)
                which contains the length of each data in a batch.
        Shapes:
            x: B x T X D
            target: B x T x D
            length: B
        Returns:
            loss: An average loss value in range [0, 1] masked by the length.
        """
        # mask: (batch, max_len, 1)
        target.requires_grad = False
        mask = sequence_mask(sequence_length=length, max_len=target.size(1)).unsqueeze(2).float()
        if self.seq_len_norm:
            norm_w = mask / mask.sum(dim=1, keepdim=True)
            out_weights = norm_w.div(target.shape[0] * target.shape[2])
            mask = mask.expand_as(x)
            loss = functional.mse_loss(x * mask, target * mask, reduction="none")
            loss = loss.mul(out_weights.to(loss.device)).sum()
        else:
            mask = mask.expand_as(x)
            loss = functional.mse_loss(x * mask, target * mask, reduction="sum")
            loss = loss / mask.sum()
        return loss


class SSIMLoss(torch.nn.Module):
    """SSIM loss as explained here https://en.wikipedia.org/wiki/Structural_similarity"""

    def __init__(self):
        super().__init__()
        self.loss_func = ssim

    def forward(self, y_hat, y, length=None):
        """
        Args:
            y_hat (tensor): model prediction values.
            y (tensor): target values.
            length (tensor): length of each sample in a batch.
        Shapes:
            y_hat: B x T X D
            y: B x T x D
            length: B
         Returns:
            loss: An average loss value in range [0, 1] masked by the length.
        """
        if length is not None:
            m = sequence_mask(sequence_length=length, max_len=y.size(1)).unsqueeze(2).float().to(y_hat.device)
            y_hat, y = y_hat * m, y * m
        return 1 - self.loss_func(y_hat.unsqueeze(1), y.unsqueeze(1))


class AttentionEntropyLoss(nn.Module):
    # pylint: disable=R0201
    def forward(self, align):
        """
        Forces attention to be more decisive by penalizing
        soft attention weights

        TODO: arguments
        TODO: unit_test
        """
        entropy = torch.distributions.Categorical(probs=align).entropy()
        loss = (entropy / np.log(align.shape[1])).mean()
        return loss


class BCELossMasked(nn.Module):
    def __init__(self, pos_weight):
        super().__init__()
        self.pos_weight = pos_weight

    def forward(self, x, target, length):
        """
        Args:
            x: A Variable containing a FloatTensor of size
                (batch, max_len) which contains the
                unnormalized probability for each class.
            target: A Variable containing a LongTensor of size
                (batch, max_len) which contains the index of the true
                class for each corresponding step.
            length: A Variable containing a LongTensor of size (batch,)
                which contains the length of each data in a batch.
        Shapes:
            x: B x T
            target: B x T
            length: B
        Returns:
            loss: An average loss value in range [0, 1] masked by the length.
        """
        # mask: (batch, max_len, 1)
        target.requires_grad = False
        if length is not None:
            mask = sequence_mask(sequence_length=length, max_len=target.size(1)).float()
            x = x * mask
            target = target * mask
            num_items = mask.sum()
        else:
            num_items = torch.numel(x)
        loss = functional.binary_cross_entropy_with_logits(x, target, pos_weight=self.pos_weight, reduction="sum")
        loss = loss / num_items
        return loss


class DifferentailSpectralLoss(nn.Module):
    """Differential Spectral Loss
    https://arxiv.org/ftp/arxiv/papers/1909/1909.10302.pdf"""

    def __init__(self, loss_func):
        super().__init__()
        self.loss_func = loss_func

    def forward(self, x, target, length=None):
        """
         Shapes:
            x: B x T
            target: B x T
            length: B
        Returns:
            loss: An average loss value in range [0, 1] masked by the length.
        """
        x_diff = x[:, 1:] - x[:, :-1]
        target_diff = target[:, 1:] - target[:, :-1]
        if length is None:
            return self.loss_func(x_diff, target_diff)
        return self.loss_func(x_diff, target_diff, length - 1)


class GuidedAttentionLoss(torch.nn.Module):
    def __init__(self, sigma=0.4):
        super().__init__()
        self.sigma = sigma

    def _make_ga_masks(self, ilens, olens):
        B = len(ilens)
        max_ilen = max(ilens)
        max_olen = max(olens)
        ga_masks = torch.zeros((B, max_olen, max_ilen))
        for idx, (ilen, olen) in enumerate(zip(ilens, olens)):
            ga_masks[idx, :olen, :ilen] = self._make_ga_mask(ilen, olen, self.sigma)
        return ga_masks

    def forward(self, att_ws, ilens, olens):
        ga_masks = self._make_ga_masks(ilens, olens).to(att_ws.device)
        seq_masks = self._make_masks(ilens, olens).to(att_ws.device)
        losses = ga_masks * att_ws
        loss = torch.mean(losses.masked_select(seq_masks))
        return loss

    @staticmethod
    def _make_ga_mask(ilen, olen, sigma):
        grid_x, grid_y = torch.meshgrid(torch.arange(olen).to(olen), torch.arange(ilen).to(ilen))
        grid_x, grid_y = grid_x.float(), grid_y.float()
        return 1.0 - torch.exp(-((grid_y / ilen - grid_x / olen) ** 2) / (2 * (sigma ** 2)))

    @staticmethod
    def _make_masks(ilens, olens):
        in_masks = sequence_mask(ilens)
        out_masks = sequence_mask(olens)
        return out_masks.unsqueeze(-1) & in_masks.unsqueeze(-2)


class Huber(nn.Module):
    # pylint: disable=R0201
    def forward(self, x, y, length=None):
        """
        Shapes:
            x: B x T
            y: B x T
            length: B
        """
        mask = sequence_mask(sequence_length=length, max_len=y.size(1)).float()
        return torch.nn.functional.smooth_l1_loss(x * mask, y * mask, reduction="sum") / mask.sum()


########################
# MODEL LOSS LAYERS
########################


class TacotronLoss(torch.nn.Module):
    """Collection of Tacotron set-up based on provided config."""

    def __init__(self, c, stopnet_pos_weight=10, ga_sigma=0.4):
        super().__init__()
        self.stopnet_pos_weight = stopnet_pos_weight
        self.ga_alpha = c.ga_alpha
        self.decoder_diff_spec_alpha = c.decoder_diff_spec_alpha
        self.postnet_diff_spec_alpha = c.postnet_diff_spec_alpha
        self.decoder_alpha = c.decoder_loss_alpha
        self.postnet_alpha = c.postnet_loss_alpha
        self.decoder_ssim_alpha = c.decoder_ssim_alpha
        self.postnet_ssim_alpha = c.postnet_ssim_alpha
        self.config = c

        # postnet and decoder loss
        if c.loss_masking:
            self.criterion = L1LossMasked(c.seq_len_norm) if c.model in ["Tacotron"] else MSELossMasked(c.seq_len_norm)
        else:
            self.criterion = nn.L1Loss() if c.model in ["Tacotron"] else nn.MSELoss()
        # guided attention loss
        if c.ga_alpha > 0:
            self.criterion_ga = GuidedAttentionLoss(sigma=ga_sigma)
        # differential spectral loss
        if c.postnet_diff_spec_alpha > 0 or c.decoder_diff_spec_alpha > 0:
            self.criterion_diff_spec = DifferentailSpectralLoss(loss_func=self.criterion)
        # ssim loss
        if c.postnet_ssim_alpha > 0 or c.decoder_ssim_alpha > 0:
            self.criterion_ssim = SSIMLoss()
        # stopnet loss
        # pylint: disable=not-callable
<<<<<<< HEAD
        self.criterion_st = BCELossMasked(
            pos_weight=torch.tensor(stopnet_pos_weight)) if c.stopnet else None

    def forward(self, postnet_output, decoder_output, mel_input, linear_input,
                stopnet_output, stopnet_target, output_lens, decoder_b_output,
                alignments, alignment_lens, alignments_backwards, input_lens,
                speaker_prediction, speaker_ids):

=======
        self.criterion_st = BCELossMasked(pos_weight=torch.tensor(stopnet_pos_weight)) if c.stopnet else None

    def forward(
        self,
        postnet_output,
        decoder_output,
        mel_input,
        linear_input,
        stopnet_output,
        stopnet_target,
        output_lens,
        decoder_b_output,
        alignments,
        alignment_lens,
        alignments_backwards,
        input_lens,
    ):
>>>>>>> b735076b

        # decoder outputs linear or mel spectrograms for Tacotron and Tacotron2
        # the target should be set acccordingly
        postnet_target = linear_input if self.config.model.lower() in ["tacotron"] else mel_input

        return_dict = {}
        # remove lengths if no masking is applied
        if not self.config.loss_masking:
            output_lens = None
        # decoder and postnet losses
        if self.config.loss_masking:
            if self.decoder_alpha > 0:
                decoder_loss = self.criterion(decoder_output, mel_input, output_lens)
            if self.postnet_alpha > 0:
                postnet_loss = self.criterion(postnet_output, postnet_target, output_lens)
        else:
            if self.decoder_alpha > 0:
                decoder_loss = self.criterion(decoder_output, mel_input)
            if self.postnet_alpha > 0:
                postnet_loss = self.criterion(postnet_output, postnet_target)
        loss = self.decoder_alpha * decoder_loss + self.postnet_alpha * postnet_loss
        return_dict["decoder_loss"] = decoder_loss
        return_dict["postnet_loss"] = postnet_loss

        # stopnet loss
        stop_loss = (
            self.criterion_st(stopnet_output, stopnet_target, output_lens) if self.config.stopnet else torch.zeros(1)
        )
        if not self.config.separate_stopnet and self.config.stopnet:
            loss += stop_loss
        return_dict["stopnet_loss"] = stop_loss

        # backward decoder loss (if enabled)
        if self.config.bidirectional_decoder:
            if self.config.loss_masking:
                decoder_b_loss = self.criterion(torch.flip(decoder_b_output, dims=(1,)), mel_input, output_lens)
            else:
                decoder_b_loss = self.criterion(torch.flip(decoder_b_output, dims=(1,)), mel_input)
            decoder_c_loss = torch.nn.functional.l1_loss(torch.flip(decoder_b_output, dims=(1,)), decoder_output)
            loss += self.decoder_alpha * (decoder_b_loss + decoder_c_loss)
            return_dict["decoder_b_loss"] = decoder_b_loss
            return_dict["decoder_c_loss"] = decoder_c_loss

        # double decoder consistency loss (if enabled)
        if self.config.double_decoder_consistency:
            if self.config.loss_masking:
                decoder_b_loss = self.criterion(decoder_b_output, mel_input, output_lens)
            else:
                decoder_b_loss = self.criterion(decoder_b_output, mel_input)
            # decoder_c_loss = torch.nn.functional.l1_loss(decoder_b_output, decoder_output)
            attention_c_loss = torch.nn.functional.l1_loss(alignments, alignments_backwards)
            loss += self.decoder_alpha * (decoder_b_loss + attention_c_loss)
            return_dict["decoder_coarse_loss"] = decoder_b_loss
            return_dict["decoder_ddc_loss"] = attention_c_loss

        # guided attention loss (if enabled)
        if self.config.ga_alpha > 0:
            ga_loss = self.criterion_ga(alignments, input_lens, alignment_lens)
            loss += ga_loss * self.ga_alpha
            return_dict["ga_loss"] = ga_loss

        # decoder differential spectral loss
        if self.config.decoder_diff_spec_alpha > 0:
            decoder_diff_spec_loss = self.criterion_diff_spec(decoder_output, mel_input, output_lens)
            loss += decoder_diff_spec_loss * self.decoder_diff_spec_alpha
            return_dict["decoder_diff_spec_loss"] = decoder_diff_spec_loss

        # postnet differential spectral loss
        if self.config.postnet_diff_spec_alpha > 0:
            postnet_diff_spec_loss = self.criterion_diff_spec(postnet_output, postnet_target, output_lens)
            loss += postnet_diff_spec_loss * self.postnet_diff_spec_alpha
            return_dict["postnet_diff_spec_loss"] = postnet_diff_spec_loss

        # decoder ssim loss
        if self.config.decoder_ssim_alpha > 0:
            decoder_ssim_loss = self.criterion_ssim(decoder_output, mel_input, output_lens)
            loss += decoder_ssim_loss * self.postnet_ssim_alpha
            return_dict["decoder_ssim_loss"] = decoder_ssim_loss

        # postnet ssim loss
        if self.config.postnet_ssim_alpha > 0:
            postnet_ssim_loss = self.criterion_ssim(postnet_output, postnet_target, output_lens)
            loss += postnet_ssim_loss * self.postnet_ssim_alpha
            return_dict["postnet_ssim_loss"] = postnet_ssim_loss

<<<<<<< HEAD
        # adversarial classifier loss (if enabled)
        if self.config.reversal_classifier:
            return_dict['reversal_classifier_loss'] = ReversalClassifier.loss(input_lens, speaker_ids, speaker_prediction)
            return_dict['reversal_classifier_loss'] *= self.config.reversal_classifier_w / (self.config.audio['num_mels'] + 2)

        return_dict['loss'] = loss
=======
        return_dict["loss"] = loss
>>>>>>> b735076b

        # check if any loss is NaN
        for key, loss in return_dict.items():
            if torch.isnan(loss):
                raise RuntimeError(f" [!] NaN loss with {key}.")
        return return_dict


class GlowTTSLoss(torch.nn.Module):
    def __init__(self):
        super().__init__()
        self.constant_factor = 0.5 * math.log(2 * math.pi)

    def forward(self, z, means, scales, log_det, y_lengths, o_dur_log, o_attn_dur, x_lengths):
        return_dict = {}
        # flow loss - neg log likelihood
        pz = torch.sum(scales) + 0.5 * torch.sum(torch.exp(-2 * scales) * (z - means) ** 2)
        log_mle = self.constant_factor + (pz - torch.sum(log_det)) / (torch.sum(y_lengths) * z.shape[1])
        # duration loss - MSE
        # loss_dur = torch.sum((o_dur_log - o_attn_dur)**2) / torch.sum(x_lengths)
        # duration loss - huber loss
        loss_dur = torch.nn.functional.smooth_l1_loss(o_dur_log, o_attn_dur, reduction="sum") / torch.sum(x_lengths)
        return_dict["loss"] = log_mle + loss_dur
        return_dict["log_mle"] = log_mle
        return_dict["loss_dur"] = loss_dur

        # check if any loss is NaN
        for key, loss in return_dict.items():
            if torch.isnan(loss):
                raise RuntimeError(f" [!] NaN loss with {key}.")
        return return_dict


class SpeedySpeechLoss(nn.Module):
    def __init__(self, c):
        super().__init__()
        self.l1 = L1LossMasked(False)
        self.ssim = SSIMLoss()
        self.huber = Huber()

        self.ssim_alpha = c.ssim_alpha
        self.huber_alpha = c.huber_alpha
        self.l1_alpha = c.l1_alpha

    def forward(self, decoder_output, decoder_target, decoder_output_lens, dur_output, dur_target, input_lens):
        l1_loss = self.l1(decoder_output, decoder_target, decoder_output_lens)
        ssim_loss = self.ssim(decoder_output, decoder_target, decoder_output_lens)
        huber_loss = self.huber(dur_output, dur_target, input_lens)
        loss = self.l1_alpha * l1_loss + self.ssim_alpha * ssim_loss + self.huber_alpha * huber_loss
        return {"loss": loss, "loss_l1": l1_loss, "loss_ssim": ssim_loss, "loss_dur": huber_loss}


def mse_loss_custom(x, y):
    """MSE loss using the torch back-end without reduction.
    It uses less VRAM than the raw code"""
    expanded_x, expanded_y = torch.broadcast_tensors(x, y)
    return torch._C._nn.mse_loss(expanded_x, expanded_y, 0)  # pylint: disable=protected-access, c-extension-no-member


class MDNLoss(nn.Module):
    """Mixture of Density Network Loss as described in https://arxiv.org/pdf/2003.01950.pdf."""

    def forward(self, logp, text_lengths, mel_lengths):  # pylint: disable=no-self-use
        """
        Shapes:
            mu: [B, D, T]
            log_sigma: [B, D, T]
            mel_spec: [B, D, T]
        """
        B, T_seq, T_mel = logp.shape
        log_alpha = logp.new_ones(B, T_seq, T_mel) * (-1e4)
        log_alpha[:, 0, 0] = logp[:, 0, 0]
        for t in range(1, T_mel):
            prev_step = torch.cat(
                [log_alpha[:, :, t - 1 : t], functional.pad(log_alpha[:, :, t - 1 : t], (0, 0, 1, -1), value=-1e4)],
                dim=-1,
            )
            log_alpha[:, :, t] = torch.logsumexp(prev_step + 1e-4, dim=-1) + logp[:, :, t]
        alpha_last = log_alpha[torch.arange(B), text_lengths - 1, mel_lengths - 1]
        mdn_loss = -alpha_last.mean() / T_seq
        return mdn_loss  # , log_prob_matrix


class AlignTTSLoss(nn.Module):
    """Modified AlignTTS Loss.
    Computes following losses
        - L1 and SSIM losses from output spectrograms.
        - Huber loss for duration predictor.
        - MDNLoss for Mixture of Density Network.

    All the losses are aggregated by a weighted sum with the loss alphas.
    Alphas can be scheduled based on number of steps.

    Args:
        c (dict): TTS model configuration.
    """

    def __init__(self, c):
        super().__init__()
        self.mdn_loss = MDNLoss()
        self.spec_loss = MSELossMasked(False)
        self.ssim = SSIMLoss()
        self.dur_loss = MSELossMasked(False)

        self.ssim_alpha = c.ssim_alpha
        self.dur_loss_alpha = c.dur_loss_alpha
        self.spec_loss_alpha = c.spec_loss_alpha
        self.mdn_alpha = c.mdn_alpha

    def forward(
        self, logp, decoder_output, decoder_target, decoder_output_lens, dur_output, dur_target, input_lens, step, phase
    ):
        ssim_alpha, dur_loss_alpha, spec_loss_alpha, mdn_alpha = self.set_alphas(step)
        spec_loss, ssim_loss, dur_loss, mdn_loss = 0, 0, 0, 0
        if phase == 0:
            mdn_loss = self.mdn_loss(logp, input_lens, decoder_output_lens)
        elif phase == 1:
            spec_loss = self.spec_loss(decoder_output, decoder_target, decoder_output_lens)
            ssim_loss = self.ssim(decoder_output, decoder_target, decoder_output_lens)
        elif phase == 2:
            mdn_loss = self.mdn_loss(logp, input_lens, decoder_output_lens)
            spec_loss = self.spec_lossX(decoder_output, decoder_target, decoder_output_lens)
            ssim_loss = self.ssim(decoder_output, decoder_target, decoder_output_lens)
        elif phase == 3:
            dur_loss = self.dur_loss(dur_output.unsqueeze(2), dur_target.unsqueeze(2), input_lens)
        else:
            mdn_loss = self.mdn_loss(logp, input_lens, decoder_output_lens)
            spec_loss = self.spec_loss(decoder_output, decoder_target, decoder_output_lens)
            ssim_loss = self.ssim(decoder_output, decoder_target, decoder_output_lens)
            dur_loss = self.dur_loss(dur_output.unsqueeze(2), dur_target.unsqueeze(2), input_lens)
        loss = spec_loss_alpha * spec_loss + ssim_alpha * ssim_loss + dur_loss_alpha * dur_loss + mdn_alpha * mdn_loss
        return {"loss": loss, "loss_l1": spec_loss, "loss_ssim": ssim_loss, "loss_dur": dur_loss, "mdn_loss": mdn_loss}

    @staticmethod
    def _set_alpha(step, alpha_settings):
        """Set the loss alpha wrt number of steps.
        Return the corresponding value if no schedule is set.

        Example:
            Setting a alpha schedule.
            if ```alpha_settings``` is ```[[0, 1], [10000, 0.1]]```  then ```return_alpha == 1``` until 10k steps, then set to 0.1.
            if ```alpha_settings``` is a constant value then ```return_alpha``` is set to that constant.

        Args:
            step (int): number of training steps.
            alpha_settings (int or list): constant alpha value or a list defining the schedule as explained above.
        """
        return_alpha = None
        if isinstance(alpha_settings, list):
            for key, alpha in alpha_settings:
                if key < step:
                    return_alpha = alpha
        elif isinstance(alpha_settings, (float, int)):
            return_alpha = alpha_settings
        return return_alpha

    def set_alphas(self, step):
        """Set the alpha values for all the loss functions"""
        ssim_alpha = self._set_alpha(step, self.ssim_alpha)
        dur_loss_alpha = self._set_alpha(step, self.dur_loss_alpha)
        spec_loss_alpha = self._set_alpha(step, self.spec_loss_alpha)
        mdn_alpha = self._set_alpha(step, self.mdn_alpha)
        return ssim_alpha, dur_loss_alpha, spec_loss_alpha, mdn_alpha<|MERGE_RESOLUTION|>--- conflicted
+++ resolved
@@ -275,16 +275,6 @@
             self.criterion_ssim = SSIMLoss()
         # stopnet loss
         # pylint: disable=not-callable
-<<<<<<< HEAD
-        self.criterion_st = BCELossMasked(
-            pos_weight=torch.tensor(stopnet_pos_weight)) if c.stopnet else None
-
-    def forward(self, postnet_output, decoder_output, mel_input, linear_input,
-                stopnet_output, stopnet_target, output_lens, decoder_b_output,
-                alignments, alignment_lens, alignments_backwards, input_lens,
-                speaker_prediction, speaker_ids):
-
-=======
         self.criterion_st = BCELossMasked(pos_weight=torch.tensor(stopnet_pos_weight)) if c.stopnet else None
 
     def forward(
@@ -301,8 +291,9 @@
         alignment_lens,
         alignments_backwards,
         input_lens,
+        speaker_prediction,
+        speaker_ids,
     ):
->>>>>>> b735076b
 
         # decoder outputs linear or mel spectrograms for Tacotron and Tacotron2
         # the target should be set acccordingly
@@ -388,16 +379,16 @@
             loss += postnet_ssim_loss * self.postnet_ssim_alpha
             return_dict["postnet_ssim_loss"] = postnet_ssim_loss
 
-<<<<<<< HEAD
         # adversarial classifier loss (if enabled)
         if self.config.reversal_classifier:
-            return_dict['reversal_classifier_loss'] = ReversalClassifier.loss(input_lens, speaker_ids, speaker_prediction)
-            return_dict['reversal_classifier_loss'] *= self.config.reversal_classifier_w / (self.config.audio['num_mels'] + 2)
-
-        return_dict['loss'] = loss
-=======
+            return_dict["reversal_classifier_loss"] = ReversalClassifier.loss(
+                input_lens, speaker_ids, speaker_prediction
+            )
+            return_dict["reversal_classifier_loss"] *= self.config.reversal_classifier_w / (
+                self.config.audio["num_mels"] + 2
+            )
+
         return_dict["loss"] = loss
->>>>>>> b735076b
 
         # check if any loss is NaN
         for key, loss in return_dict.items():
