--- conflicted
+++ resolved
@@ -228,11 +228,7 @@
 
     @staticmethod
     def _make_ga_mask(ilen, olen, sigma):
-<<<<<<< HEAD
-        grid_x, grid_y = torch.meshgrid(torch.arange(olen, device=olen.device), torch.arange(ilen, device=ilen.device))
-=======
         grid_x, grid_y = torch.meshgrid(torch.arange(olen).to(olen), torch.arange(ilen).to(ilen))
->>>>>>> e3b71571
         grid_x, grid_y = grid_x.float(), grid_y.float()
         return 1.0 - torch.exp(-(grid_y / ilen - grid_x / olen)**2 /
                                (2 * (sigma**2)))
