--- conflicted
+++ resolved
@@ -591,11 +591,8 @@
         scores_disc_fake,
         feats_disc_fake,
         feats_disc_real,
-<<<<<<< HEAD
+        loss_duration,
         fine_tuning_mode=False,
-=======
-        loss_duration,
->>>>>>> 2620f62e
     ):
         """
         Shapes:
@@ -621,13 +618,14 @@
         # ignore tts model loss if fine tunning mode is on
         if fine_tuning_mode:
             loss_kl = 0.0
+            loss_duration = 0.0
         else:
             loss_kl = self.kl_loss(z_p, logs_q, m_p, logs_p, z_mask.unsqueeze(1)) * self.kl_loss_alpha
+            loss_duration = torch.sum(loss_duration.float()) * self.dur_loss_alpha
 
         loss_feat = self.feature_loss(feats_disc_fake, feats_disc_real) * self.feat_loss_alpha
         loss_gen = self.generator_loss(scores_disc_fake)[0] * self.gen_loss_alpha
         loss_mel = torch.nn.functional.l1_loss(mel, mel_hat) * self.mel_loss_alpha
-        loss_duration = torch.sum(loss_duration.float()) * self.dur_loss_alpha
         loss = loss_kl + loss_feat + loss_mel + loss_gen + loss_duration
         # pass losses to the dict
         return_dict["loss_gen"] = loss_gen
