import os
from typing import Dict

import numpy as np
import pkg_resources
import torch
from torch import nn

from .text import phoneme_to_sequence, text_to_sequence

os.environ["TF_CPP_MIN_LOG_LEVEL"] = "3"

installed = {pkg.key for pkg in pkg_resources.working_set}  # pylint: disable=not-an-iterable
if "tensorflow" in installed or "tensorflow-gpu" in installed:
    import tensorflow as tf


def text_to_seq(text, CONFIG, custom_symbols=None, language=None):
    text_cleaner = [CONFIG.text_cleaner]
    # text ot phonemes to sequence vector
    if CONFIG.use_phonemes:
        seq = np.asarray(
            phoneme_to_sequence(
                text,
                text_cleaner,
                language if language else CONFIG.phoneme_language,
                CONFIG.enable_eos_bos_chars,
                tp=CONFIG.characters,
                add_blank=CONFIG.add_blank,
                use_espeak_phonemes=CONFIG.use_espeak_phonemes,
                custom_symbols=custom_symbols,
            ),
            dtype=np.int32,
        )
    else:
        seq = np.asarray(
            text_to_sequence(
                text, text_cleaner, tp=CONFIG.characters, add_blank=CONFIG.add_blank, custom_symbols=custom_symbols
            ),
            dtype=np.int32,
        )
    return seq


def numpy_to_torch(np_array, dtype, cuda=False):
    if np_array is None:
        return None
    tensor = torch.as_tensor(np_array, dtype=dtype)
    if cuda:
        return tensor.cuda()
    return tensor


def numpy_to_tf(np_array, dtype):
    if np_array is None:
        return None
    tensor = tf.convert_to_tensor(np_array, dtype=dtype)
    return tensor


def compute_style_mel(style_wav, ap, cuda=False):
    style_mel = torch.FloatTensor(ap.melspectrogram(ap.load_wav(style_wav, sr=ap.sample_rate))).unsqueeze(0)
    if cuda:
        return style_mel.cuda()
    return style_mel


def run_model_torch(
    model: nn.Module,
    inputs: torch.Tensor,
    speaker_id: int = None,
    style_mel: torch.Tensor = None,
    d_vector: torch.Tensor = None,
    language_id: torch.Tensor = None,
) -> Dict:
    """Run a torch model for inference. It does not support batch inference.

    Args:
        model (nn.Module): The model to run inference.
        inputs (torch.Tensor): Input tensor with character ids.
        speaker_id (int, optional): Input speaker ids for multi-speaker models. Defaults to None.
        style_mel (torch.Tensor, optional): Spectrograms used for voice styling . Defaults to None.
        d_vector (torch.Tensor, optional): d-vector for multi-speaker models    . Defaults to None.

    Returns:
        Dict: model outputs.
    """


    input_lengths = torch.tensor(inputs.shape[1:2]).to(inputs.device)

    if hasattr(model, "module"):
        _func = model.module.inference
    else:
        _func = model.inference

    # Run the inference function...
    outputs = _func(
        inputs,
        aux_input={
            "x_lengths": input_lengths,
            "speaker_ids": speaker_id,
            "d_vectors": d_vector,
            "style_mel": style_mel,
            "language_ids": language_id,
        },
    )
    return outputs


def run_model_tf(model, inputs, CONFIG, speaker_id=None, style_mel=None):
    if CONFIG.gst and style_mel is not None:
        raise NotImplementedError(" [!] GST inference not implemented for TF")
    if speaker_id is not None:
        raise NotImplementedError(" [!] Multi-Speaker not implemented for TF")
    # TODO: handle multispeaker case
    decoder_output, postnet_output, alignments, stop_tokens = model(inputs, training=False)
    return decoder_output, postnet_output, alignments, stop_tokens


def run_model_tflite(model, inputs, CONFIG, speaker_id=None, style_mel=None):
    if CONFIG.gst and style_mel is not None:
        raise NotImplementedError(" [!] GST inference not implemented for TfLite")
    if speaker_id is not None:
        raise NotImplementedError(" [!] Multi-Speaker not implemented for TfLite")
    # get input and output details
    input_details = model.get_input_details()
    output_details = model.get_output_details()
    # reshape input tensor for the new input shape
    model.resize_tensor_input(input_details[0]["index"], inputs.shape)
    model.allocate_tensors()
    detail = input_details[0]
    # input_shape = detail['shape']
    model.set_tensor(detail["index"], inputs)
    # run the model
    model.invoke()
    # collect outputs
    decoder_output = model.get_tensor(output_details[0]["index"])
    postnet_output = model.get_tensor(output_details[1]["index"])
    # tflite model only returns feature frames
    return decoder_output, postnet_output, None, None


def parse_outputs_tf(postnet_output, decoder_output, alignments, stop_tokens):
    postnet_output = postnet_output[0].numpy()
    decoder_output = decoder_output[0].numpy()
    alignment = alignments[0].numpy()
    stop_tokens = stop_tokens[0].numpy()
    return postnet_output, decoder_output, alignment, stop_tokens


def parse_outputs_tflite(postnet_output, decoder_output):
    postnet_output = postnet_output[0]
    decoder_output = decoder_output[0]
    return postnet_output, decoder_output


def trim_silence(wav, ap):
    return wav[: ap.find_endpoint(wav)]


def inv_spectrogram(postnet_output, ap, CONFIG):
    if CONFIG.model.lower() in ["tacotron"]:
        wav = ap.inv_spectrogram(postnet_output.T)
    else:
        wav = ap.inv_melspectrogram(postnet_output.T)
    return wav


def id_to_torch(aux_id, cuda=False):
    if aux_id is not None:
        aux_id = np.asarray(aux_id)
        aux_id = torch.from_numpy(aux_id)
    if cuda:
        return aux_id.cuda()
    return aux_id


def embedding_to_torch(d_vector, cuda=False):
    if d_vector is not None:
        d_vector = np.asarray(d_vector)
        d_vector = torch.from_numpy(d_vector).type(torch.FloatTensor)
        d_vector = d_vector.squeeze().unsqueeze(0)
    if cuda:
        return d_vector.cuda()
    return d_vector


# TODO: perform GL with pytorch for batching
def apply_griffin_lim(inputs, input_lens, CONFIG, ap):
    """Apply griffin-lim to each sample iterating throught the first dimension.
    Args:
        inputs (Tensor or np.Array): Features to be converted by GL. First dimension is the batch size.
        input_lens (Tensor or np.Array): 1D array of sample lengths.
        CONFIG (Dict): TTS config.
        ap (AudioProcessor): TTS audio processor.
    """
    wavs = []
    for idx, spec in enumerate(inputs):
        wav_len = (input_lens[idx] * ap.hop_length) - ap.hop_length  # inverse librosa padding
        wav = inv_spectrogram(spec, ap, CONFIG)
        # assert len(wav) == wav_len, f" [!] wav lenght: {len(wav)} vs expected: {wav_len}"
        wavs.append(wav[:wav_len])
    return wavs


def synthesis(
    model,
    text,
    CONFIG,
    use_cuda,
    ap,
    speaker_id=None,
    style_wav=None,
    enable_eos_bos_chars=False,  # pylint: disable=unused-argument
    use_griffin_lim=False,
    do_trim_silence=False,
    d_vector=None,
    language_id=None,
    language_name=None,
    backend="torch",
):
    """Synthesize voice for the given text using Griffin-Lim vocoder or just compute output features to be passed to
    the vocoder model.

    Args:
        model (TTS.tts.models):
            The TTS model to synthesize audio with.

        text (str):
            The input text to convert to speech.

        CONFIG (Coqpit):
            Model configuration.

        use_cuda (bool):
            Enable/disable CUDA.

        ap (TTS.tts.utils.audio.AudioProcessor):
            The audio processor for extracting features and pre/post-processing audio.

        speaker_id (int):
            Speaker ID passed to the speaker embedding layer in multi-speaker model. Defaults to None.

        style_wav (str | Dict[str, float]):
            Path or tensor to/of a waveform used for computing the style embedding. Defaults to None.

        enable_eos_bos_chars (bool):
            enable special chars for end of sentence and start of sentence. Defaults to False.

        do_trim_silence (bool):
            trim silence after synthesis. Defaults to False.

        d_vector (torch.Tensor):
            d-vector for multi-speaker models in share :math:`[1, D]`. Defaults to None.

        language_id (int):
            Language ID passed to the language embedding layer in multi-langual model. Defaults to None.

        language_name (str):
            Language name corresponding to the language code used by the phonemizer. Defaults to None.

        backend (str):
            tf or torch. Defaults to "torch".
    """

    # GST processing
    style_mel = None
    custom_symbols = None
    if style_wav:
        print("Computing style mel spectrogram from style reference clip...")
        style_mel = compute_style_mel(style_wav, ap, cuda=use_cuda)
    elif CONFIG.has("gst") and CONFIG.gst and not style_wav:
        print("Configuration file has gst component... getting manual style input weights from config...")
        if CONFIG.gst.gst_style_input_weights:
            style_mel = CONFIG.gst.gst_style_input_weights
        print("JCR: Found style weights:", style_mel)

    if hasattr(model, "make_symbols"):
        custom_symbols = model.make_symbols(CONFIG)

    # preprocess the given text
<<<<<<< HEAD
    text_inputs = text_to_seq(text, CONFIG, custom_symbols=custom_symbols)

=======
    text_inputs = text_to_seq(text, CONFIG, custom_symbols=custom_symbols, language=language_name)
>>>>>>> c63bb481
    # pass tensors to backend
    if backend == "torch":
        if speaker_id is not None:
            speaker_id = id_to_torch(speaker_id, cuda=use_cuda)

        if d_vector is not None:
            d_vector = embedding_to_torch(d_vector, cuda=use_cuda)

        if language_id is not None:
            language_id = id_to_torch(language_id, cuda=use_cuda)

        if not isinstance(style_mel, dict):
            style_mel = numpy_to_torch(style_mel, torch.float, cuda=use_cuda)

        text_inputs = numpy_to_torch(text_inputs, torch.long, cuda=use_cuda)
        text_inputs = text_inputs.unsqueeze(0)

    elif backend in ["tf", "tflite"]:
        # TODO: handle speaker id for tf model
        style_mel = numpy_to_tf(style_mel, tf.float32)
        text_inputs = numpy_to_tf(text_inputs, tf.int32)
        text_inputs = tf.expand_dims(text_inputs, 0)

    # synthesize voice
    if backend == "torch":
<<<<<<< HEAD
        print("Running model on torch backend...")

        outputs = run_model_torch(model, text_inputs, speaker_id, style_mel, d_vector=d_vector)
=======
        outputs = run_model_torch(model, text_inputs, speaker_id, style_mel, d_vector=d_vector, language_id=language_id)
>>>>>>> c63bb481
        model_outputs = outputs["model_outputs"]
        model_outputs = model_outputs[0].data.cpu().numpy()
        alignments = outputs["alignments"]
    elif backend == "tf":
        decoder_output, postnet_output, alignments, stop_tokens = run_model_tf(
            model, text_inputs, CONFIG, speaker_id, style_mel
        )
        model_outputs, decoder_output, alignments, stop_tokens = parse_outputs_tf(
            postnet_output, decoder_output, alignments, stop_tokens
        )
    elif backend == "tflite":
        decoder_output, postnet_output, alignments, stop_tokens = run_model_tflite(
            model, text_inputs, CONFIG, speaker_id, style_mel
        )
        model_outputs, decoder_output = parse_outputs_tflite(postnet_output, decoder_output)

    # convert outputs to numpy
    # plot results
    wav = None

    if hasattr(model, "END2END") and model.END2END:
        wav = model_outputs.squeeze(0)
    else:
        if use_griffin_lim:
            wav = inv_spectrogram(model_outputs, ap, CONFIG)
            # trim silence
            if do_trim_silence:
                wav = trim_silence(wav, ap)
    return_dict = {
        "wav": wav,
        "alignments": alignments,
        "text_inputs": text_inputs,
        "outputs": outputs,
    }
    return return_dict<|MERGE_RESOLUTION|>--- conflicted
+++ resolved
@@ -280,12 +280,7 @@
         custom_symbols = model.make_symbols(CONFIG)
 
     # preprocess the given text
-<<<<<<< HEAD
-    text_inputs = text_to_seq(text, CONFIG, custom_symbols=custom_symbols)
-
-=======
     text_inputs = text_to_seq(text, CONFIG, custom_symbols=custom_symbols, language=language_name)
->>>>>>> c63bb481
     # pass tensors to backend
     if backend == "torch":
         if speaker_id is not None:
@@ -311,13 +306,7 @@
 
     # synthesize voice
     if backend == "torch":
-<<<<<<< HEAD
-        print("Running model on torch backend...")
-
-        outputs = run_model_torch(model, text_inputs, speaker_id, style_mel, d_vector=d_vector)
-=======
         outputs = run_model_torch(model, text_inputs, speaker_id, style_mel, d_vector=d_vector, language_id=language_id)
->>>>>>> c63bb481
         model_outputs = outputs["model_outputs"]
         model_outputs = model_outputs[0].data.cpu().numpy()
         alignments = outputs["alignments"]
