from .text import text_to_sequence, phoneme_to_sequence
import numpy as np
import torch
import pkg_resources
import os

import numpy as np
import pkg_resources
import torch

from .text import phoneme_to_sequence, text_to_sequence

os.environ["TF_CPP_MIN_LOG_LEVEL"] = "3"

installed = {pkg.key for pkg in pkg_resources.working_set}  # pylint: disable=not-an-iterable
if "tensorflow" in installed or "tensorflow-gpu" in installed:
    import tensorflow as tf


def text_to_seqvec(text, CONFIG):
    text_cleaner = [CONFIG.text_cleaner]
    # text ot phonemes to sequence vector
    if CONFIG.use_phonemes:
        seq = np.asarray(
            phoneme_to_sequence(
                text,
                text_cleaner,
                CONFIG.phoneme_language,
                CONFIG.enable_eos_bos_chars,
                tp=CONFIG.characters,
                add_blank=CONFIG.add_blank,
            ),
            dtype=np.int32,
        )
    else:
        seq = np.asarray(
            text_to_sequence(
                text,
                text_cleaner,
                tp=CONFIG.characters,
                add_blank=CONFIG.add_blank,
            ),
            dtype=np.int32,
        )
    return seq


def numpy_to_torch(np_array, dtype, cuda=False):
    if np_array is None:
        return None
    tensor = torch.as_tensor(np_array, dtype=dtype)
    if cuda:
        return tensor.cuda()
    return tensor


def numpy_to_tf(np_array, dtype):
    if np_array is None:
        return None
    tensor = tf.convert_to_tensor(np_array, dtype=dtype)
    return tensor


def compute_style_mel(style_wav, ap, cuda=False):
    style_mel = torch.FloatTensor(ap.melspectrogram(ap.load_wav(style_wav, sr=ap.sample_rate))).unsqueeze(0)
    if cuda:
        return style_mel.cuda()
    return style_mel

def compute_reference_mel(reference_wav, ap, cuda=False):
    # Reference mel for capacitron is the same as for GST
    return compute_style_mel(reference_wav, ap, cuda)

<<<<<<< HEAD
def run_model_torch(model, inputs, CONFIG, truncated, speaker_id=None, style_mel=None, reference_mel=None, reference_text=None, speaker_embeddings=None):
    if 'tacotron' in CONFIG.model.lower():
        if CONFIG.use_gst:
=======
def run_model_torch(model, inputs, CONFIG, truncated, speaker_id=None, style_mel=None, speaker_embeddings=None):
    if "tacotron" in CONFIG.model.lower():
        if CONFIG.gst:
>>>>>>> df6a98d0
            decoder_output, postnet_output, alignments, stop_tokens = model.inference(
                inputs, style_mel=style_mel, speaker_ids=speaker_id, speaker_embeddings=speaker_embeddings
            )
        elif CONFIG.use_capacitron:
            decoder_output, postnet_output, alignments, stop_tokens = model.inference(
                inputs, reference_mel=reference_mel, reference_text=reference_text, speaker_ids=speaker_id, speaker_embeddings=speaker_embeddings
            )
        else:
            if truncated:
                decoder_output, postnet_output, alignments, stop_tokens = model.inference_truncated(
                    inputs, speaker_ids=speaker_id, speaker_embeddings=speaker_embeddings
                )
            else:
                decoder_output, postnet_output, alignments, stop_tokens = model.inference(
                    inputs, speaker_ids=speaker_id, speaker_embeddings=speaker_embeddings
                )
    elif "glow" in CONFIG.model.lower():
        inputs_lengths = torch.tensor(inputs.shape[1:2]).to(inputs.device)  # pylint: disable=not-callable
        if hasattr(model, "module"):
            # distributed model
            postnet_output, _, _, _, alignments, _, _ = model.module.inference(
                inputs, inputs_lengths, g=speaker_id if speaker_id is not None else speaker_embeddings
            )
        else:
            postnet_output, _, _, _, alignments, _, _ = model.inference(
                inputs, inputs_lengths, g=speaker_id if speaker_id is not None else speaker_embeddings
            )
        postnet_output = postnet_output.permute(0, 2, 1)
        # these only belong to tacotron models.
        decoder_output = None
        stop_tokens = None
    elif CONFIG.model.lower() in ["speedy_speech", "align_tts"]:
        inputs_lengths = torch.tensor(inputs.shape[1:2]).to(inputs.device)  # pylint: disable=not-callable
        if hasattr(model, "module"):
            # distributed model
            postnet_output, alignments = model.module.inference(
                inputs, inputs_lengths, g=speaker_id if speaker_id is not None else speaker_embeddings
            )
        else:
            postnet_output, alignments = model.inference(
                inputs, inputs_lengths, g=speaker_id if speaker_id is not None else speaker_embeddings
            )
        postnet_output = postnet_output.permute(0, 2, 1)
        # these only belong to tacotron models.
        decoder_output = None
        stop_tokens = None
    else:
        raise ValueError("[!] Unknown model name.")
    return decoder_output, postnet_output, alignments, stop_tokens


<<<<<<< HEAD
def run_model_tf(model, inputs, CONFIG, truncated, speaker_id=None, style_mel=None, reference_mel=None):
    if CONFIG.use_gst and style_mel is not None:
        raise NotImplementedError(' [!] GST inference not implemented for TF')
    if CONFIG.use_capacitron and reference_mel is not None:
        raise NotImplementedError(' [!] Capacitron inference not implemented for TF')
=======
def run_model_tf(model, inputs, CONFIG, truncated, speaker_id=None, style_mel=None):
    if CONFIG.gst and style_mel is not None:
        raise NotImplementedError(" [!] GST inference not implemented for TF")
>>>>>>> df6a98d0
    if truncated:
        raise NotImplementedError(" [!] Truncated inference not implemented for TF")
    if speaker_id is not None:
        raise NotImplementedError(" [!] Multi-Speaker not implemented for TF")
    # TODO: handle multispeaker case
    decoder_output, postnet_output, alignments, stop_tokens = model(inputs, training=False)
    return decoder_output, postnet_output, alignments, stop_tokens


<<<<<<< HEAD
def run_model_tflite(model, inputs, CONFIG, truncated, speaker_id=None, style_mel=None, reference_mel=None):
    if CONFIG.use_gst and style_mel is not None:
=======
def run_model_tflite(model, inputs, CONFIG, truncated, speaker_id=None, style_mel=None):
    if CONFIG.gst and style_mel is not None:
>>>>>>> df6a98d0
        raise NotImplementedError(" [!] GST inference not implemented for TfLite")
    if CONFIG.use_capacitron and reference_mel is not None:
        raise NotImplementedError(' [!] Capacitron inference not implemented for TF')
    if truncated:
        raise NotImplementedError(" [!] Truncated inference not implemented for TfLite")
    if speaker_id is not None:
        raise NotImplementedError(" [!] Multi-Speaker not implemented for TfLite")
    # get input and output details
    input_details = model.get_input_details()
    output_details = model.get_output_details()
    # reshape input tensor for the new input shape
    model.resize_tensor_input(input_details[0]["index"], inputs.shape)
    model.allocate_tensors()
    detail = input_details[0]
    # input_shape = detail['shape']
    model.set_tensor(detail["index"], inputs)
    # run the model
    model.invoke()
    # collect outputs
    decoder_output = model.get_tensor(output_details[0]["index"])
    postnet_output = model.get_tensor(output_details[1]["index"])
    # tflite model only returns feature frames
    return decoder_output, postnet_output, None, None


def parse_outputs_torch(postnet_output, decoder_output, alignments, stop_tokens):
    postnet_output = postnet_output[0].data.cpu().numpy()
    decoder_output = None if decoder_output is None else decoder_output[0].data.cpu().numpy()
    alignment = alignments[0].cpu().data.numpy()
    stop_tokens = None if stop_tokens is None else stop_tokens[0].cpu().numpy()
    return postnet_output, decoder_output, alignment, stop_tokens


def parse_outputs_tf(postnet_output, decoder_output, alignments, stop_tokens):
    postnet_output = postnet_output[0].numpy()
    decoder_output = decoder_output[0].numpy()
    alignment = alignments[0].numpy()
    stop_tokens = stop_tokens[0].numpy()
    return postnet_output, decoder_output, alignment, stop_tokens


def parse_outputs_tflite(postnet_output, decoder_output):
    postnet_output = postnet_output[0]
    decoder_output = decoder_output[0]
    return postnet_output, decoder_output


def trim_silence(wav, ap):
    return wav[: ap.find_endpoint(wav)]


def inv_spectrogram(postnet_output, ap, CONFIG):
    if CONFIG.model.lower() in ["tacotron"]:
        wav = ap.inv_spectrogram(postnet_output.T)
    else:
        wav = ap.inv_melspectrogram(postnet_output.T)
    return wav


def id_to_torch(speaker_id, cuda=False):
    if speaker_id is not None:
        speaker_id = np.asarray(speaker_id)
        # TODO: test this for tacotron models
        speaker_id = torch.from_numpy(speaker_id)
    if cuda:
        return speaker_id.cuda()
    return speaker_id


def embedding_to_torch(speaker_embedding, cuda=False):
    if speaker_embedding is not None:
        speaker_embedding = np.asarray(speaker_embedding)
        speaker_embedding = torch.from_numpy(speaker_embedding).unsqueeze(0).type(torch.FloatTensor)
    if cuda:
        return speaker_embedding.cuda()
    return speaker_embedding


# TODO: perform GL with pytorch for batching
def apply_griffin_lim(inputs, input_lens, CONFIG, ap):
    """Apply griffin-lim to each sample iterating throught the first dimension.
    Args:
        inputs (Tensor or np.Array): Features to be converted by GL. First dimension is the batch size.
        input_lens (Tensor or np.Array): 1D array of sample lengths.
        CONFIG (Dict): TTS config.
        ap (AudioProcessor): TTS audio processor.
    """
    wavs = []
    for idx, spec in enumerate(inputs):
        wav_len = (input_lens[idx] * ap.hop_length) - ap.hop_length  # inverse librosa padding
        wav = inv_spectrogram(spec, ap, CONFIG)
        # assert len(wav) == wav_len, f" [!] wav lenght: {len(wav)} vs expected: {wav_len}"
        wavs.append(wav[:wav_len])
    return wavs


def synthesis(model,
              text,
              CONFIG,
              use_cuda,
              ap,
              speaker_id=None,
              style_wav=None,
              reference_wav=None,
              reference_text=None,
              truncated=False,
              enable_eos_bos_chars=False, #pylint: disable=unused-argument
              use_griffin_lim=False,
              do_trim_silence=False,
              speaker_embedding=None,
              backend='torch'):
    """Synthesize voice for the given text.

        Args:
            model (TTS.tts.models): model to synthesize.
            text (str): target text
            CONFIG (dict): config dictionary to be loaded from config.json.
            use_cuda (bool): enable cuda.
            ap (TTS.tts.utils.audio.AudioProcessor): audio processor to process
                model outputs.
            speaker_id (int): id of speaker
            style_wav (str | Dict[str, float]): Used for style embedding of GST.
            reference_wav (str, path): Used for reference embedding of Capacitron.
            truncated (bool): keep model states after inference. It can be used
                for continuous inference at long texts.
            enable_eos_bos_chars (bool): enable special chars for end of sentence and start of sentence.
            do_trim_silence (bool): trim silence after synthesis.
            backend (str): tf or torch
    """
    # GST processing
    style_mel = None
    if CONFIG.has("gst") and CONFIG.gst and style_wav is not None:
        if isinstance(style_wav, dict):
            style_mel = style_wav
        else:
            style_mel = compute_style_mel(style_wav, ap, cuda=use_cuda)
    # Capacitron processing
    reference_mel = None
    if 'use_capacitron' in CONFIG.keys() and CONFIG.use_capacitron and reference_wav is not None:
        reference_mel = compute_reference_mel(reference_wav, ap, cuda=use_cuda)
        reference_mel = reference_mel.transpose(1, 2) # [1, time, depth]
    # preprocess the given text
    inputs = text_to_seqvec(text, CONFIG)
    reference_text = text_to_seqvec(reference_text, CONFIG) if reference_text is not None else None
    # pass tensors to backend
    if backend == "torch":
        if speaker_id is not None:
            speaker_id = id_to_torch(speaker_id, cuda=use_cuda)

        if speaker_embedding is not None:
            speaker_embedding = embedding_to_torch(speaker_embedding, cuda=use_cuda)

        if not isinstance(style_mel, dict):
            style_mel = numpy_to_torch(style_mel, torch.float, cuda=use_cuda)
        reference_mel = numpy_to_torch(reference_mel, torch.float, cuda=use_cuda)

        inputs = numpy_to_torch(inputs, torch.long, cuda=use_cuda)
        inputs = inputs.unsqueeze(0)
        if reference_text is not None:
            # TODO: put this at the appropriate place
            reference_text = numpy_to_torch(reference_text, torch.long, cuda=use_cuda)
            reference_text = reference_text.unsqueeze(0)
    elif backend == "tf":
        # TODO: handle speaker id for tf model
        style_mel = numpy_to_tf(style_mel, tf.float32)
        reference_mel = numpy_to_tf(reference_mel, tf.float32)
        inputs = numpy_to_tf(inputs, tf.int32)
        inputs = tf.expand_dims(inputs, 0)
    elif backend == "tflite":
        style_mel = numpy_to_tf(style_mel, tf.float32)
        reference_mel = numpy_to_tf(reference_mel, tf.float32)
        inputs = numpy_to_tf(inputs, tf.int32)
        inputs = tf.expand_dims(inputs, 0)
    # synthesize voice
    if backend == "torch":
        decoder_output, postnet_output, alignments, stop_tokens = run_model_torch(
            model, inputs, CONFIG, truncated, speaker_id, style_mel, reference_mel, reference_text, speaker_embeddings=speaker_embedding
        )
        postnet_output, decoder_output, alignment, stop_tokens = parse_outputs_torch(
            postnet_output, decoder_output, alignments, stop_tokens
        )
    elif backend == "tf":
        decoder_output, postnet_output, alignments, stop_tokens = run_model_tf(
            model, inputs, CONFIG, truncated, speaker_id, style_mel, reference_mel
        )
        postnet_output, decoder_output, alignment, stop_tokens = parse_outputs_tf(
            postnet_output, decoder_output, alignments, stop_tokens
        )
    elif backend == "tflite":
        decoder_output, postnet_output, alignment, stop_tokens = run_model_tflite(
            model, inputs, CONFIG, truncated, speaker_id, style_mel, reference_mel
        )
        postnet_output, decoder_output = parse_outputs_tflite(
            postnet_output, decoder_output
        )
    # convert outputs to numpy
    # plot results
    wav = None
    if use_griffin_lim:
        wav = inv_spectrogram(postnet_output, ap, CONFIG)
        # trim silence
        if do_trim_silence:
            wav = trim_silence(wav, ap)
    return wav, alignment, decoder_output, postnet_output, stop_tokens, inputs<|MERGE_RESOLUTION|>--- conflicted
+++ resolved
@@ -71,15 +71,9 @@
     # Reference mel for capacitron is the same as for GST
     return compute_style_mel(reference_wav, ap, cuda)
 
-<<<<<<< HEAD
 def run_model_torch(model, inputs, CONFIG, truncated, speaker_id=None, style_mel=None, reference_mel=None, reference_text=None, speaker_embeddings=None):
     if 'tacotron' in CONFIG.model.lower():
         if CONFIG.use_gst:
-=======
-def run_model_torch(model, inputs, CONFIG, truncated, speaker_id=None, style_mel=None, speaker_embeddings=None):
-    if "tacotron" in CONFIG.model.lower():
-        if CONFIG.gst:
->>>>>>> df6a98d0
             decoder_output, postnet_output, alignments, stop_tokens = model.inference(
                 inputs, style_mel=style_mel, speaker_ids=speaker_id, speaker_embeddings=speaker_embeddings
             )
@@ -131,17 +125,11 @@
     return decoder_output, postnet_output, alignments, stop_tokens
 
 
-<<<<<<< HEAD
 def run_model_tf(model, inputs, CONFIG, truncated, speaker_id=None, style_mel=None, reference_mel=None):
     if CONFIG.use_gst and style_mel is not None:
         raise NotImplementedError(' [!] GST inference not implemented for TF')
     if CONFIG.use_capacitron and reference_mel is not None:
         raise NotImplementedError(' [!] Capacitron inference not implemented for TF')
-=======
-def run_model_tf(model, inputs, CONFIG, truncated, speaker_id=None, style_mel=None):
-    if CONFIG.gst and style_mel is not None:
-        raise NotImplementedError(" [!] GST inference not implemented for TF")
->>>>>>> df6a98d0
     if truncated:
         raise NotImplementedError(" [!] Truncated inference not implemented for TF")
     if speaker_id is not None:
@@ -151,13 +139,8 @@
     return decoder_output, postnet_output, alignments, stop_tokens
 
 
-<<<<<<< HEAD
 def run_model_tflite(model, inputs, CONFIG, truncated, speaker_id=None, style_mel=None, reference_mel=None):
     if CONFIG.use_gst and style_mel is not None:
-=======
-def run_model_tflite(model, inputs, CONFIG, truncated, speaker_id=None, style_mel=None):
-    if CONFIG.gst and style_mel is not None:
->>>>>>> df6a98d0
         raise NotImplementedError(" [!] GST inference not implemented for TfLite")
     if CONFIG.use_capacitron and reference_mel is not None:
         raise NotImplementedError(' [!] Capacitron inference not implemented for TF')
