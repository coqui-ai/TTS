--- conflicted
+++ resolved
@@ -780,15 +780,9 @@
                 samples = self.eval_loader.dataset.load_test_samples(1)
                 figures, audios = self.model.test_run(self.ap, samples, None)
             else:
-<<<<<<< HEAD
                 figures, audios = self.model.test_run()
             self.dashboard_logger.test_audios(self.total_steps_done, audios, self.config.audio["sample_rate"])
             self.dashboard_logger.test_figures(self.total_steps_done, figures)
-=======
-                figures, audios = self.model.test_run(self.ap)
-            self.tb_logger.tb_test_audios(self.total_steps_done, audios, self.config.audio["sample_rate"])
-            self.tb_logger.tb_test_figures(self.total_steps_done, figures)
->>>>>>> 9bb7f31f
 
     def _fit(self) -> None:
         """🏃 train -> evaluate -> test for the number of epochs."""
