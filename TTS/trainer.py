--- conflicted
+++ resolved
@@ -36,13 +36,8 @@
     set_init_dict,
     to_cuda,
 )
-<<<<<<< HEAD
-from TTS.utils.io import copy_model_files, save_best_model, save_checkpoint
+from TTS.utils.io import copy_model_files, load_fsspec, save_best_model, save_checkpoint
 from TTS.utils.logging import ConsoleLogger, TensorboardLogger, WandbLogger, init_logger
-=======
-from TTS.utils.io import copy_model_files, load_fsspec, save_best_model, save_checkpoint
-from TTS.utils.logging import ConsoleLogger, TensorboardLogger
->>>>>>> 4c7e2f53
 from TTS.utils.trainer_utils import get_optimizer, get_scheduler, is_apex_available, setup_torch_training_env
 from TTS.vocoder.datasets.preprocess import load_wav_data, load_wav_feat_data
 from TTS.vocoder.models import setup_model as setup_vocoder_model
@@ -1080,16 +1075,10 @@
             used_characters = parse_symbols()
             new_fields["characters"] = used_characters
         copy_model_files(config, experiment_path, new_fields)
-<<<<<<< HEAD
         os.chmod(audio_path, 0o775)
         os.chmod(experiment_path, 0o775)
 
     dashboard_logger = init_logger(config)
-=======
-        tb_logger = TensorboardLogger(experiment_path, model_name=config.model)
-        # write model desc to tensorboard
-        tb_logger.tb_add_text("model-config", f"<pre>{config.to_json()}</pre>", 0)
->>>>>>> 4c7e2f53
     c_logger = ConsoleLogger()
     return config, experiment_path, audio_path, c_logger, dashboard_logger
 
