--- conflicted
+++ resolved
@@ -28,15 +28,10 @@
 from TTS.utils.audio import AudioProcessor
 from TTS.utils.distribute import init_distributed, reduce_tensor
 from TTS.utils.generic_utils import (
-<<<<<<< HEAD
-    KeepAverage, count_parameters, remove_experiment_folder, set_init_dict,
-=======
     KeepAverage,
-    check_audio_arguments,
     count_parameters,
     remove_experiment_folder,
     set_init_dict,
->>>>>>> b4c8503b
 )
 from TTS.utils.radam import RAdam
 from TTS.utils.training import NoamLR, setup_torch_training_env
@@ -491,15 +486,6 @@
     # Audio processor
     ap = AudioProcessor(**c.audio)
 
-<<<<<<< HEAD
-=======
-    # check audio config of features
-    if c.feature_path is not None:
-        # load it from parent folder
-        feats_audio_config = load_np_audio_config(f"{c.feature_path}/../feats_audio_config.npy")
-        check_audio_arguments(feats_audio_config, ap)
-
->>>>>>> b4c8503b
     if "characters" in c.keys():
         symbols, phonemes = make_symbols(**c.characters)
 
