--- conflicted
+++ resolved
@@ -288,17 +288,14 @@
     print(" > Text: {}".format(args.text))
 
     # kick it
-<<<<<<< HEAD
     wav = synthesizer.tts(
         args.text,
         args.speaker_idx,
+        args.language_idx,
         args.speaker_wav,
         reference_wav=args.capacitron_reference_wav,
         reference_text=args.capacitron_reference_text,
     )
-=======
-    wav = synthesizer.tts(args.text, args.speaker_idx, args.language_idx, args.speaker_wav)
->>>>>>> fab7255b
 
     # save the results
     print(" > Saving output to {}".format(args.out_path))
