#!/usr/bin/env python3
"""Trains Tacotron based TTS models."""

import os
import sys
import time
import traceback
from random import randrange
import random

import numpy as np
import torch
from torch.utils.data import DataLoader

from TTS.tts.datasets.preprocess import load_meta_data
from TTS.tts.datasets.TTSDataset import MyDataset
from TTS.tts.layers.losses import TacotronLoss
from TTS.tts.utils.generic_utils import setup_model
from TTS.tts.utils.io import save_best_model, save_checkpoint
from TTS.tts.utils.measures import alignment_diagonal_score
from TTS.tts.utils.speakers import parse_speakers, parse_languages
from TTS.tts.utils.synthesis import synthesis
from TTS.tts.utils.text.symbols import make_symbols, phonemes, symbols
from TTS.tts.utils.visual import plot_alignment, plot_spectrogram
from TTS.utils.arguments import parse_arguments, process_args
from TTS.utils.audio import AudioProcessor
from TTS.utils.distribute import DistributedSampler, apply_gradient_allreduce, init_distributed, reduce_tensor
from TTS.utils.generic_utils import KeepAverage, count_parameters, remove_experiment_folder, set_init_dict
from TTS.utils.radam import RAdam
from TTS.utils.training import (
    NoamLR,
    adam_weight_decay,
    check_update,
    gradual_training_scheduler,
    set_weight_decay,
    setup_torch_training_env,
)

use_cuda, num_gpus = setup_torch_training_env(True, False)


def setup_loader(ap, r, is_val=False, verbose=False, dataset=None):
    if is_val and not c.run_eval:
        loader = None
    else:
        if dataset is None:
            dataset = MyDataset(
                r,
                c.text_cleaner,
                compute_linear_spec=c.model.lower() == "tacotron",
                meta_data=meta_data_eval if is_val else meta_data_train,
                ap=ap,
                tp=c.characters if "characters" in c.keys() else None,
                add_blank=c["add_blank"] if "add_blank" in c.keys() else False,
                batch_group_size=0 if is_val else c.batch_group_size * c.batch_size,
                min_seq_len=c.min_seq_len,
                max_seq_len=c.max_seq_len,
                phoneme_cache_path=c.phoneme_cache_path,
                use_phonemes=c.use_phonemes,
                phoneme_language=c.phoneme_language,
                enable_eos_bos=c.enable_eos_bos_chars,
                verbose=verbose,
                speaker_mapping=(
                    speaker_mapping if (c.use_speaker_embedding and c.use_external_speaker_embedding_file) else None
                ),
            )

            if c.use_phonemes and c.compute_input_seq_cache:
                # precompute phonemes to have a better estimate of sequence lengths.
                dataset.compute_input_seq(c.num_loader_workers)
            dataset.sort_items()

        sampler = DistributedSampler(dataset) if num_gpus > 1 else None
        loader = DataLoader(
            dataset,
            batch_size=c.eval_batch_size if is_val else c.batch_size,
            shuffle=False,
            collate_fn=dataset.collate_fn,
            drop_last=False,
            sampler=sampler,
            num_workers=c.num_val_loader_workers if is_val else c.num_loader_workers,
            pin_memory=False,
        )
    return loader


def format_data(data):
    # setup input data
    text_input = data[0]
    text_lengths = data[1]
    speaker_names = data[2]
    linear_input = data[3] if c.model.lower() in ["tacotron"] else None
    mel_input = data[4]
    mel_lengths = data[5]
    stop_targets = data[6]
    language_names = data[7]
    max_text_length = torch.max(text_lengths.float())
    max_spec_length = torch.max(mel_lengths.float())

    if c.use_speaker_embedding:
        if c.use_external_speaker_embedding_file:
            speaker_embeddings = data[9]
            speaker_ids = None
        else:
            speaker_ids = [speaker_mapping[speaker_name] for speaker_name in speaker_names]
            speaker_ids = torch.LongTensor(speaker_ids)
            speaker_embeddings = None
    else:
        speaker_embeddings = None
        speaker_ids = None

<<<<<<< HEAD
    if c.use_language_embedding:
        language_ids = [
            language_mapping[language_name] for language_name in language_names
        ]
        language_ids = torch.LongTensor(language_ids)
        language_embeddings = None
    else:
        language_embeddings = None
        language_ids = None
    


=======
>>>>>>> b735076b
    # set stop targets view, we predict a single stop token per iteration.
    stop_targets = stop_targets.view(text_input.shape[0], stop_targets.size(1) // c.r, -1)
    stop_targets = (stop_targets.sum(2) > 0.0).unsqueeze(2).float().squeeze(2)

    # dispatch data to GPU
    if use_cuda:
        text_input = text_input.cuda(non_blocking=True)
        text_lengths = text_lengths.cuda(non_blocking=True)
        mel_input = mel_input.cuda(non_blocking=True)
        mel_lengths = mel_lengths.cuda(non_blocking=True)
        linear_input = linear_input.cuda(non_blocking=True) if c.model in ["Tacotron"] else None
        stop_targets = stop_targets.cuda(non_blocking=True)
        if speaker_ids is not None:
            speaker_ids = speaker_ids.cuda(non_blocking=True)
        if speaker_embeddings is not None:
            speaker_embeddings = speaker_embeddings.cuda(non_blocking=True)
        if language_ids is not None:
            language_ids = language_ids.cuda(non_blocking=True)
        if language_embeddings is not None:
            language_embeddings = language_embeddings.cuda(non_blocking=True)

<<<<<<< HEAD
    return text_input, text_lengths, mel_input, mel_lengths, linear_input, stop_targets, speaker_ids, language_ids, speaker_embeddings, language_embeddings, max_text_length, max_spec_length


def train(data_loader, model, criterion, optimizer, optimizer_st, scheduler,
          ap, global_step, epoch, scaler, scaler_st):
=======
    return (
        text_input,
        text_lengths,
        mel_input,
        mel_lengths,
        linear_input,
        stop_targets,
        speaker_ids,
        speaker_embeddings,
        max_text_length,
        max_spec_length,
    )


def train(data_loader, model, criterion, optimizer, optimizer_st, scheduler, ap, global_step, epoch, scaler, scaler_st):
>>>>>>> b735076b
    model.train()
    epoch_time = 0
    keep_avg = KeepAverage()
    if use_cuda:
        batch_n_iter = int(len(data_loader.dataset) / (c.batch_size * num_gpus))
    else:
        batch_n_iter = int(len(data_loader.dataset) / c.batch_size)
    end_time = time.time()
    c_logger.print_train_start()
    for num_iter, data in enumerate(data_loader):
        start_time = time.time()

        # format data
<<<<<<< HEAD
        text_input, text_lengths, mel_input, mel_lengths, linear_input, stop_targets, speaker_ids, language_ids, speaker_embeddings, language_embeddings, max_text_length, max_spec_length = format_data(data)
=======
        (
            text_input,
            text_lengths,
            mel_input,
            mel_lengths,
            linear_input,
            stop_targets,
            speaker_ids,
            speaker_embeddings,
            max_text_length,
            max_spec_length,
        ) = format_data(data)
>>>>>>> b735076b
        loader_time = time.time() - end_time

        global_step += 1

        # setup lr
        if c.noam_schedule:
            scheduler.step()

        optimizer.zero_grad()
        if optimizer_st:
            optimizer_st.zero_grad()

        with torch.cuda.amp.autocast(enabled=c.mixed_precision):
            # forward pass model
            if c.bidirectional_decoder or c.double_decoder_consistency:
<<<<<<< HEAD
                decoder_output, postnet_output, alignments, stop_tokens, decoder_backward_output, alignments_backward, speaker_prediction = model(
                    text_input, text_lengths, mel_input, mel_lengths, speaker_ids=speaker_ids, language_ids=language_ids, speaker_embeddings=speaker_embeddings)
            else:
                decoder_output, postnet_output, alignments, stop_tokens, speaker_prediction = model(
                    text_input, text_lengths, mel_input, mel_lengths, speaker_ids=speaker_ids, language_ids=language_ids, speaker_embeddings=speaker_embeddings)
=======
                (
                    decoder_output,
                    postnet_output,
                    alignments,
                    stop_tokens,
                    decoder_backward_output,
                    alignments_backward,
                ) = model(
                    text_input,
                    text_lengths,
                    mel_input,
                    mel_lengths,
                    speaker_ids=speaker_ids,
                    speaker_embeddings=speaker_embeddings,
                )
            else:
                decoder_output, postnet_output, alignments, stop_tokens = model(
                    text_input,
                    text_lengths,
                    mel_input,
                    mel_lengths,
                    speaker_ids=speaker_ids,
                    speaker_embeddings=speaker_embeddings,
                )
>>>>>>> b735076b
                decoder_backward_output = None
                alignments_backward = None

            # set the [alignment] lengths wrt reduction factor for guided attention
            if mel_lengths.max() % model.decoder.r != 0:
                alignment_lengths = (
                    mel_lengths + (model.decoder.r - (mel_lengths.max() % model.decoder.r))
                ) // model.decoder.r
            else:
                alignment_lengths = mel_lengths // model.decoder.r

            # compute loss
<<<<<<< HEAD
            loss_dict = criterion(postnet_output, decoder_output, mel_input,
                                  linear_input, stop_tokens, stop_targets,
                                  mel_lengths, decoder_backward_output,
                                  alignments, alignment_lengths,
                                  alignments_backward, text_lengths,
                                  speaker_prediction, speaker_ids)
=======
            loss_dict = criterion(
                postnet_output,
                decoder_output,
                mel_input,
                linear_input,
                stop_tokens,
                stop_targets,
                mel_lengths,
                decoder_backward_output,
                alignments,
                alignment_lengths,
                alignments_backward,
                text_lengths,
            )
>>>>>>> b735076b

        # check nan loss
        if torch.isnan(loss_dict["loss"]).any():
            raise RuntimeError(f"Detected NaN loss at step {global_step}.")

        # optimizer step
        if c.mixed_precision:
            # model optimizer step in mixed precision mode
            scaler.scale(loss_dict["loss"]).backward()
            scaler.unscale_(optimizer)
            optimizer, current_lr = adam_weight_decay(optimizer)
            grad_norm, _ = check_update(model, c.grad_clip, ignore_stopnet=True)
            scaler.step(optimizer)
            scaler.update()

            # stopnet optimizer step
            if c.separate_stopnet:
                scaler_st.scale(loss_dict["stopnet_loss"]).backward()
                scaler.unscale_(optimizer_st)
                optimizer_st, _ = adam_weight_decay(optimizer_st)
                grad_norm_st, _ = check_update(model.decoder.stopnet, 1.0)
                scaler_st.step(optimizer)
                scaler_st.update()
            else:
                grad_norm_st = 0
        else:
            # main model optimizer step
            loss_dict["loss"].backward()
            optimizer, current_lr = adam_weight_decay(optimizer)
            grad_norm, _ = check_update(model, c.grad_clip, ignore_stopnet=True)
            optimizer.step()

            # stopnet optimizer step
            if c.separate_stopnet:
                loss_dict["stopnet_loss"].backward()
                optimizer_st, _ = adam_weight_decay(optimizer_st)
                grad_norm_st, _ = check_update(model.decoder.stopnet, 1.0)
                optimizer_st.step()
            else:
                grad_norm_st = 0

        # compute alignment error (the lower the better )
        align_error = 1 - alignment_diagonal_score(alignments)
        loss_dict["align_error"] = align_error

        step_time = time.time() - start_time
        epoch_time += step_time

        # aggregate losses from processes
        if num_gpus > 1:
            loss_dict["postnet_loss"] = reduce_tensor(loss_dict["postnet_loss"].data, num_gpus)
            loss_dict["decoder_loss"] = reduce_tensor(loss_dict["decoder_loss"].data, num_gpus)
            loss_dict["loss"] = reduce_tensor(loss_dict["loss"].data, num_gpus)
            loss_dict["stopnet_loss"] = (
                reduce_tensor(loss_dict["stopnet_loss"].data, num_gpus) if c.stopnet else loss_dict["stopnet_loss"]
            )

        # detach loss values
        loss_dict_new = dict()
        for key, value in loss_dict.items():
            if isinstance(value, (int, float)):
                loss_dict_new[key] = value
            else:
                loss_dict_new[key] = value.item()
        loss_dict = loss_dict_new

        # update avg stats
        update_train_values = dict()
        for key, value in loss_dict.items():
            update_train_values["avg_" + key] = value
        update_train_values["avg_loader_time"] = loader_time
        update_train_values["avg_step_time"] = step_time
        keep_avg.update_values(update_train_values)

        # print training progress
        if global_step % c.print_step == 0:
            log_dict = {
                "max_spec_length": [max_spec_length, 1],  # value, precision
                "max_text_length": [max_text_length, 1],
                "step_time": [step_time, 4],
                "loader_time": [loader_time, 2],
                "current_lr": current_lr,
            }
            c_logger.print_train_step(batch_n_iter, num_iter, global_step, log_dict, loss_dict, keep_avg.avg_values)

        if args.rank == 0:
            # Plot Training Iter Stats
            # reduce TB load
            if global_step % c.tb_plot_step == 0:
                iter_stats = {
                    "lr": current_lr,
                    "grad_norm": grad_norm,
                    "grad_norm_st": grad_norm_st,
                    "step_time": step_time,
                }
                iter_stats.update(loss_dict)
                tb_logger.tb_train_iter_stats(global_step, iter_stats)

            if global_step % c.save_step == 0:
                if c.checkpoint:
                    # save model
                    save_checkpoint(
                        model,
                        optimizer,
                        global_step,
                        epoch,
                        model.decoder.r,
                        OUT_PATH,
                        optimizer_st=optimizer_st,
                        model_loss=loss_dict["postnet_loss"],
                        characters=model_characters,
                        scaler=scaler.state_dict() if c.mixed_precision else None,
                    )

                # Diagnostic visualizations
                const_spec = postnet_output[0].data.cpu().numpy()
                gt_spec = (
                    linear_input[0].data.cpu().numpy()
                    if c.model in ["Tacotron", "TacotronGST"]
                    else mel_input[0].data.cpu().numpy()
                )
                align_img = alignments[0].data.cpu().numpy()

                figures = {
                    "prediction": plot_spectrogram(const_spec, ap, output_fig=False),
                    "ground_truth": plot_spectrogram(gt_spec, ap, output_fig=False),
                    "alignment": plot_alignment(align_img, output_fig=False),
                }

                if c.bidirectional_decoder or c.double_decoder_consistency:
                    figures["alignment_backward"] = plot_alignment(
                        alignments_backward[0].data.cpu().numpy(), output_fig=False
                    )

                tb_logger.tb_train_figures(global_step, figures)

                # Sample audio
                if c.model in ["Tacotron", "TacotronGST"]:
                    train_audio = ap.inv_spectrogram(const_spec.T)
                else:
                    train_audio = ap.inv_melspectrogram(const_spec.T)
                tb_logger.tb_train_audios(global_step, {"TrainAudio": train_audio}, c.audio["sample_rate"])
        end_time = time.time()

    # print epoch stats
    c_logger.print_train_epoch_end(global_step, epoch, epoch_time, keep_avg)

    # Plot Epoch Stats
    if args.rank == 0:
        epoch_stats = {"epoch_time": epoch_time}
        epoch_stats.update(keep_avg.avg_values)
        tb_logger.tb_train_epoch_stats(global_step, epoch_stats)
        if c.tb_model_param_stats:
            tb_logger.tb_model_weights(model, global_step)
    return keep_avg.avg_values, global_step


@torch.no_grad()
def evaluate(data_loader, model, criterion, ap, global_step, epoch):
    model.eval()
    epoch_time = 0
    keep_avg = KeepAverage()
    c_logger.print_eval_start()
    if data_loader is not None:
        for num_iter, data in enumerate(data_loader):
            start_time = time.time()

            # format data
<<<<<<< HEAD
            text_input, text_lengths, mel_input, mel_lengths, linear_input, stop_targets, speaker_ids, language_ids, speaker_embeddings, language_embeddings, _, _ = format_data(data)
=======
            (
                text_input,
                text_lengths,
                mel_input,
                mel_lengths,
                linear_input,
                stop_targets,
                speaker_ids,
                speaker_embeddings,
                _,
                _,
            ) = format_data(data)
>>>>>>> b735076b
            assert mel_input.shape[1] % model.decoder.r == 0

            # forward pass model
            if c.bidirectional_decoder or c.double_decoder_consistency:
<<<<<<< HEAD
                decoder_output, postnet_output, alignments, stop_tokens, decoder_backward_output, alignments_backward, speaker_prediction = model(
                    text_input, text_lengths, mel_input, speaker_ids=speaker_ids, language_ids=language_ids, speaker_embeddings=speaker_embeddings)
            else:
                decoder_output, postnet_output, alignments, stop_tokens, speaker_prediction = model(
                    text_input, text_lengths, mel_input, speaker_ids=speaker_ids, language_ids=language_ids, speaker_embeddings=speaker_embeddings)
=======
                (
                    decoder_output,
                    postnet_output,
                    alignments,
                    stop_tokens,
                    decoder_backward_output,
                    alignments_backward,
                ) = model(
                    text_input, text_lengths, mel_input, speaker_ids=speaker_ids, speaker_embeddings=speaker_embeddings
                )
            else:
                decoder_output, postnet_output, alignments, stop_tokens = model(
                    text_input, text_lengths, mel_input, speaker_ids=speaker_ids, speaker_embeddings=speaker_embeddings
                )
>>>>>>> b735076b
                decoder_backward_output = None
                alignments_backward = None

            # set the alignment lengths wrt reduction factor for guided attention
            if mel_lengths.max() % model.decoder.r != 0:
                alignment_lengths = (
                    mel_lengths + (model.decoder.r - (mel_lengths.max() % model.decoder.r))
                ) // model.decoder.r
            else:
                alignment_lengths = mel_lengths // model.decoder.r

            # compute loss
<<<<<<< HEAD
            loss_dict = criterion(postnet_output, decoder_output, mel_input,
                                  linear_input, stop_tokens, stop_targets,
                                  mel_lengths, decoder_backward_output,
                                  alignments, alignment_lengths, alignments_backward,
                                  text_lengths, speaker_prediction, speaker_ids)
=======
            loss_dict = criterion(
                postnet_output,
                decoder_output,
                mel_input,
                linear_input,
                stop_tokens,
                stop_targets,
                mel_lengths,
                decoder_backward_output,
                alignments,
                alignment_lengths,
                alignments_backward,
                text_lengths,
            )
>>>>>>> b735076b

            # step time
            step_time = time.time() - start_time
            epoch_time += step_time

            # compute alignment score
            align_error = 1 - alignment_diagonal_score(alignments)
            loss_dict["align_error"] = align_error

            # aggregate losses from processes
            if num_gpus > 1:
                loss_dict["postnet_loss"] = reduce_tensor(loss_dict["postnet_loss"].data, num_gpus)
                loss_dict["decoder_loss"] = reduce_tensor(loss_dict["decoder_loss"].data, num_gpus)
                if c.stopnet:
                    loss_dict["stopnet_loss"] = reduce_tensor(loss_dict["stopnet_loss"].data, num_gpus)

            # detach loss values
            loss_dict_new = dict()
            for key, value in loss_dict.items():
                if isinstance(value, (int, float)):
                    loss_dict_new[key] = value
                else:
                    loss_dict_new[key] = value.item()
            loss_dict = loss_dict_new

            # update avg stats
            update_train_values = dict()
            for key, value in loss_dict.items():
                update_train_values["avg_" + key] = value
            keep_avg.update_values(update_train_values)

            if c.print_eval:
                c_logger.print_eval_step(num_iter, loss_dict, keep_avg.avg_values)

        if args.rank == 0:
            # Diagnostic visualizations
            idx = np.random.randint(mel_input.shape[0])
            const_spec = postnet_output[idx].data.cpu().numpy()
            gt_spec = (
                linear_input[idx].data.cpu().numpy()
                if c.model in ["Tacotron", "TacotronGST"]
                else mel_input[idx].data.cpu().numpy()
            )
            align_img = alignments[idx].data.cpu().numpy()

            eval_figures = {
                "prediction": plot_spectrogram(const_spec, ap, output_fig=False),
                "ground_truth": plot_spectrogram(gt_spec, ap, output_fig=False),
                "alignment": plot_alignment(align_img, output_fig=False),
            }

            # Sample audio
            if c.model in ["Tacotron", "TacotronGST"]:
                eval_audio = ap.inv_spectrogram(const_spec.T)
            else:
                eval_audio = ap.inv_melspectrogram(const_spec.T)
            tb_logger.tb_eval_audios(global_step, {"ValAudio": eval_audio}, c.audio["sample_rate"])

            # Plot Validation Stats

            if c.bidirectional_decoder or c.double_decoder_consistency:
                align_b_img = alignments_backward[idx].data.cpu().numpy()
                eval_figures["alignment2"] = plot_alignment(align_b_img, output_fig=False)
            tb_logger.tb_eval_stats(global_step, keep_avg.avg_values)
            tb_logger.tb_eval_figures(global_step, eval_figures)

    if args.rank == 0 and epoch > c.test_delay_epochs:
        if c.test_sentences_file is None:
            test_sentences = [
                "It took me quite a long time to develop a voice, and now that I have it I'm not going to be silent.",
                "Be a voice, not an echo.",
                "I'm sorry Dave. I'm afraid I can't do that.",
                "This cake is great. It's so delicious and moist.",
                "Prior to November 22, 1963.",
            ]
        else:
            with open(c.test_sentences_file, "r") as f:
                test_sentences = [s.strip() for s in f.readlines()]

        # test sentences
        test_audios = {}
        test_figures = {}
        print(" | > Synthesizing test sentences")
        speaker_id = 0 if c.use_speaker_embedding else None
<<<<<<< HEAD
        speaker_embedding = speaker_mapping[list(speaker_mapping.keys())[randrange(len(speaker_mapping)-1)]]['embedding'] if c.use_external_speaker_embedding_file and c.use_speaker_embedding else None
        language_id = 1 if c.use_language_embedding else None
        language_embedding = None
=======
        speaker_embedding = (
            speaker_mapping[list(speaker_mapping.keys())[randrange(len(speaker_mapping) - 1)]]["embedding"]
            if c.use_external_speaker_embedding_file and c.use_speaker_embedding
            else None
        )
>>>>>>> b735076b
        style_wav = c.get("gst_style_input")
        if style_wav is None and c.use_gst:
            # inicialize GST with zero dict.
            style_wav = {}
            print("WARNING: You don't provided a gst style wav, for this reason we use a zero tensor!")
            for i in range(c.gst["gst_style_tokens"]):
                style_wav[str(i)] = 0
        style_wav = c.get("gst_style_input")
        for idx, test_sentence in enumerate(test_sentences):
            try:
                wav, alignment, decoder_output, postnet_output, stop_tokens, _ = synthesis(
                    model,
                    test_sentence,
                    c,
                    use_cuda,
                    ap,
                    speaker_id=speaker_id,
                    language_id=language_id,
                    language_mapping=language_mapping,
                    speaker_embedding=speaker_embedding,
                    style_wav=style_wav,
                    truncated=False,
                    enable_eos_bos_chars=c.enable_eos_bos_chars,  # pylint: disable=unused-argument
                    use_griffin_lim=True,
                    do_trim_silence=False,
                )

                file_path = os.path.join(AUDIO_PATH, str(global_step))
                os.makedirs(file_path, exist_ok=True)
                file_path = os.path.join(file_path, "TestSentence_{}.wav".format(idx))
                ap.save_wav(wav, file_path)
                test_audios["{}-audio".format(idx)] = wav
                test_figures["{}-prediction".format(idx)] = plot_spectrogram(postnet_output, ap, output_fig=False)
                test_figures["{}-alignment".format(idx)] = plot_alignment(alignment, output_fig=False)
            except:  # pylint: disable=bare-except
                print(" !! Error creating Test Sentence -", idx)
                traceback.print_exc()
        tb_logger.tb_test_audios(global_step, test_audios, c.audio["sample_rate"])
        tb_logger.tb_test_figures(global_step, test_figures)
    return keep_avg.avg_values


def main(args):  # pylint: disable=redefined-outer-name
    # pylint: disable=global-variable-undefined
    global meta_data_train, meta_data_eval, speaker_mapping, symbols, phonemes, model_characters, language_mapping
    # Audio processor
    ap = AudioProcessor(**c.audio)

    # setup custom characters if set in config file.
    if "characters" in c.keys():
        symbols, phonemes = make_symbols(**c.characters)

    # DISTRUBUTED
    if num_gpus > 1:
        init_distributed(args.rank, num_gpus, args.group_id, c.distributed["backend"], c.distributed["url"])
    num_chars = len(phonemes) if c.use_phonemes else len(symbols)
    model_characters = phonemes if c.use_phonemes else symbols

    # load data instances
    meta_data_train, meta_data_eval = load_meta_data(c.datasets)
    #meta_data_train = random.sample(meta_data_train, len(meta_data_train)//64) #to speedup train phase for dev purposes

    # set the portion of the data used for training
    if "train_portion" in c.keys():
        meta_data_train = meta_data_train[: int(len(meta_data_train) * c.train_portion)]
    if "eval_portion" in c.keys():
        meta_data_eval = meta_data_eval[: int(len(meta_data_eval) * c.eval_portion)]

    # parse speakers
    num_speakers, speaker_embedding_dim, speaker_mapping = parse_speakers(c, args, meta_data_train, OUT_PATH)
    num_langs, language_embedding_dim, language_mapping = parse_languages(c, args, meta_data_train, OUT_PATH)

    model = setup_model(num_chars, num_speakers, num_langs, c, speaker_embedding_dim, language_embedding_dim)

    # scalers for mixed precision training
    scaler = torch.cuda.amp.GradScaler() if c.mixed_precision else None
    scaler_st = torch.cuda.amp.GradScaler() if c.mixed_precision and c.separate_stopnet else None

    params = set_weight_decay(model, c.wd)
    optimizer = RAdam(params, lr=c.lr, weight_decay=0)
    if c.stopnet and c.separate_stopnet:
        optimizer_st = RAdam(model.decoder.stopnet.parameters(), lr=c.lr, weight_decay=0)
    else:
        optimizer_st = None

    # setup criterion
    criterion = TacotronLoss(c, stopnet_pos_weight=c.stopnet_pos_weight, ga_sigma=0.4)
    if args.restore_path:
        print(f" > Restoring from {os.path.basename(args.restore_path)}...")
        checkpoint = torch.load(args.restore_path, map_location="cpu")
        try:
            print(" > Restoring Model...")
            model.load_state_dict(checkpoint["model"])
            # optimizer restore
            print(" > Restoring Optimizer...")
            optimizer.load_state_dict(checkpoint["optimizer"])
            if "scaler" in checkpoint and c.mixed_precision:
                print(" > Restoring AMP Scaler...")
                scaler.load_state_dict(checkpoint["scaler"])
            if c.reinit_layers:
                raise RuntimeError
        except (KeyError, RuntimeError):
            print(" > Partial model initialization...")
            model_dict = model.state_dict()
            model_dict = set_init_dict(model_dict, checkpoint["model"], c)
            # torch.save(model_dict, os.path.join(OUT_PATH, 'state_dict.pt'))
            # print("State Dict saved for debug in: ", os.path.join(OUT_PATH, 'state_dict.pt'))
            model.load_state_dict(model_dict)
            del model_dict

        for group in optimizer.param_groups:
            group["lr"] = c.lr
        print(" > Model restored from step %d" % checkpoint["step"], flush=True)
        args.restore_step = checkpoint["step"]
    else:
        args.restore_step = 0

    if use_cuda:
        model.cuda()
        criterion.cuda()

    # DISTRUBUTED
    if num_gpus > 1:
        model = apply_gradient_allreduce(model)

    if c.noam_schedule:
        scheduler = NoamLR(optimizer, warmup_steps=c.warmup_steps, last_epoch=args.restore_step - 1)
    else:
        scheduler = None

    num_params = count_parameters(model)
    print("\n > Model has {} parameters".format(num_params), flush=True)

    if args.restore_step == 0 or not args.best_path:
        best_loss = float("inf")
        print(" > Starting with inf best loss.")
    else:
        print(" > Restoring best loss from " f"{os.path.basename(args.best_path)} ...")
        best_loss = torch.load(args.best_path, map_location="cpu")["model_loss"]
        print(f" > Starting with loaded last best loss {best_loss}.")
    keep_all_best = c.get("keep_all_best", False)
    keep_after = c.get("keep_after", 10000)  # void if keep_all_best False

    # define data loaders
    train_loader = setup_loader(ap, model.decoder.r, is_val=False, verbose=True)
    eval_loader = setup_loader(ap, model.decoder.r, is_val=True)

    global_step = args.restore_step
    for epoch in range(0, c.epochs):
        c_logger.print_epoch_start(epoch, c.epochs)
        # set gradual training
        if c.gradual_training is not None:
            r, c.batch_size = gradual_training_scheduler(global_step, c)
            c.r = r
            model.decoder.set_r(r)
            if c.bidirectional_decoder:
                model.decoder_backward.set_r(r)
            train_loader.dataset.outputs_per_step = r
            eval_loader.dataset.outputs_per_step = r
            train_loader = setup_loader(ap, model.decoder.r, is_val=False, dataset=train_loader.dataset)
            eval_loader = setup_loader(ap, model.decoder.r, is_val=True, dataset=eval_loader.dataset)
            print("\n > Number of output frames:", model.decoder.r)
        # train one epoch
        train_avg_loss_dict, global_step = train(
            train_loader,
            model,
            criterion,
            optimizer,
            optimizer_st,
            scheduler,
            ap,
            global_step,
            epoch,
            scaler,
            scaler_st,
        )
        # eval one epoch
        eval_avg_loss_dict = evaluate(eval_loader, model, criterion, ap, global_step, epoch)
        c_logger.print_epoch_end(epoch, eval_avg_loss_dict)
        target_loss = train_avg_loss_dict["avg_postnet_loss"]
        if c.run_eval:
            target_loss = eval_avg_loss_dict["avg_postnet_loss"]
        best_loss = save_best_model(
            target_loss,
            best_loss,
            model,
            optimizer,
            global_step,
            epoch,
            c.r,
            OUT_PATH,
            model_characters,
            keep_all_best=keep_all_best,
            keep_after=keep_after,
            scaler=scaler.state_dict() if c.mixed_precision else None,
        )


if __name__ == "__main__":
    args = parse_arguments(sys.argv)
    c, OUT_PATH, AUDIO_PATH, c_logger, tb_logger = process_args(args, model_class="tts")

    try:
        main(args)
    except KeyboardInterrupt:
        remove_experiment_folder(OUT_PATH)
        try:
            sys.exit(0)
        except SystemExit:
            os._exit(0)  # pylint: disable=protected-access
    except Exception:  # pylint: disable=broad-except
        remove_experiment_folder(OUT_PATH)
        traceback.print_exc()
        sys.exit(1)<|MERGE_RESOLUTION|>--- conflicted
+++ resolved
@@ -109,7 +109,6 @@
         speaker_embeddings = None
         speaker_ids = None
 
-<<<<<<< HEAD
     if c.use_language_embedding:
         language_ids = [
             language_mapping[language_name] for language_name in language_names
@@ -119,11 +118,7 @@
     else:
         language_embeddings = None
         language_ids = None
-    
-
-
-=======
->>>>>>> b735076b
+
     # set stop targets view, we predict a single stop token per iteration.
     stop_targets = stop_targets.view(text_input.shape[0], stop_targets.size(1) // c.r, -1)
     stop_targets = (stop_targets.sum(2) > 0.0).unsqueeze(2).float().squeeze(2)
@@ -145,13 +140,6 @@
         if language_embeddings is not None:
             language_embeddings = language_embeddings.cuda(non_blocking=True)
 
-<<<<<<< HEAD
-    return text_input, text_lengths, mel_input, mel_lengths, linear_input, stop_targets, speaker_ids, language_ids, speaker_embeddings, language_embeddings, max_text_length, max_spec_length
-
-
-def train(data_loader, model, criterion, optimizer, optimizer_st, scheduler,
-          ap, global_step, epoch, scaler, scaler_st):
-=======
     return (
         text_input,
         text_lengths,
@@ -159,15 +147,16 @@
         mel_lengths,
         linear_input,
         stop_targets,
-        speaker_ids,
-        speaker_embeddings,
+        speaker_ids, 
+        language_ids, 
+        speaker_embeddings, 
+        language_embeddings,
         max_text_length,
         max_spec_length,
     )
 
 
 def train(data_loader, model, criterion, optimizer, optimizer_st, scheduler, ap, global_step, epoch, scaler, scaler_st):
->>>>>>> b735076b
     model.train()
     epoch_time = 0
     keep_avg = KeepAverage()
@@ -181,9 +170,6 @@
         start_time = time.time()
 
         # format data
-<<<<<<< HEAD
-        text_input, text_lengths, mel_input, mel_lengths, linear_input, stop_targets, speaker_ids, language_ids, speaker_embeddings, language_embeddings, max_text_length, max_spec_length = format_data(data)
-=======
         (
             text_input,
             text_lengths,
@@ -191,12 +177,13 @@
             mel_lengths,
             linear_input,
             stop_targets,
-            speaker_ids,
-            speaker_embeddings,
+            speaker_ids, 
+            language_ids, 
+            speaker_embeddings, 
+            language_embeddings,
             max_text_length,
             max_spec_length,
         ) = format_data(data)
->>>>>>> b735076b
         loader_time = time.time() - end_time
 
         global_step += 1
@@ -212,13 +199,6 @@
         with torch.cuda.amp.autocast(enabled=c.mixed_precision):
             # forward pass model
             if c.bidirectional_decoder or c.double_decoder_consistency:
-<<<<<<< HEAD
-                decoder_output, postnet_output, alignments, stop_tokens, decoder_backward_output, alignments_backward, speaker_prediction = model(
-                    text_input, text_lengths, mel_input, mel_lengths, speaker_ids=speaker_ids, language_ids=language_ids, speaker_embeddings=speaker_embeddings)
-            else:
-                decoder_output, postnet_output, alignments, stop_tokens, speaker_prediction = model(
-                    text_input, text_lengths, mel_input, mel_lengths, speaker_ids=speaker_ids, language_ids=language_ids, speaker_embeddings=speaker_embeddings)
-=======
                 (
                     decoder_output,
                     postnet_output,
@@ -232,7 +212,9 @@
                     mel_input,
                     mel_lengths,
                     speaker_ids=speaker_ids,
-                    speaker_embeddings=speaker_embeddings,
+                    speaker_embeddings=speaker_embeddings, 
+                    language_ids=language_ids, 
+                    speaker_embeddings=speaker_embeddings
                 )
             else:
                 decoder_output, postnet_output, alignments, stop_tokens = model(
@@ -241,9 +223,10 @@
                     mel_input,
                     mel_lengths,
                     speaker_ids=speaker_ids,
-                    speaker_embeddings=speaker_embeddings,
+                    speaker_embeddings=speaker_embeddings, 
+                    language_ids=language_ids, 
+                    speaker_embeddings=speaker_embeddings
                 )
->>>>>>> b735076b
                 decoder_backward_output = None
                 alignments_backward = None
 
@@ -256,14 +239,6 @@
                 alignment_lengths = mel_lengths // model.decoder.r
 
             # compute loss
-<<<<<<< HEAD
-            loss_dict = criterion(postnet_output, decoder_output, mel_input,
-                                  linear_input, stop_tokens, stop_targets,
-                                  mel_lengths, decoder_backward_output,
-                                  alignments, alignment_lengths,
-                                  alignments_backward, text_lengths,
-                                  speaker_prediction, speaker_ids)
-=======
             loss_dict = criterion(
                 postnet_output,
                 decoder_output,
@@ -277,8 +252,9 @@
                 alignment_lengths,
                 alignments_backward,
                 text_lengths,
+                speaker_prediction, 
+                speaker_ids
             )
->>>>>>> b735076b
 
         # check nan loss
         if torch.isnan(loss_dict["loss"]).any():
@@ -447,9 +423,6 @@
             start_time = time.time()
 
             # format data
-<<<<<<< HEAD
-            text_input, text_lengths, mel_input, mel_lengths, linear_input, stop_targets, speaker_ids, language_ids, speaker_embeddings, language_embeddings, _, _ = format_data(data)
-=======
             (
                 text_input,
                 text_lengths,
@@ -458,22 +431,16 @@
                 linear_input,
                 stop_targets,
                 speaker_ids,
-                speaker_embeddings,
+                language_ids,
+                speaker_embeddings, 
+                language_embeddings,
                 _,
                 _,
             ) = format_data(data)
->>>>>>> b735076b
             assert mel_input.shape[1] % model.decoder.r == 0
 
             # forward pass model
             if c.bidirectional_decoder or c.double_decoder_consistency:
-<<<<<<< HEAD
-                decoder_output, postnet_output, alignments, stop_tokens, decoder_backward_output, alignments_backward, speaker_prediction = model(
-                    text_input, text_lengths, mel_input, speaker_ids=speaker_ids, language_ids=language_ids, speaker_embeddings=speaker_embeddings)
-            else:
-                decoder_output, postnet_output, alignments, stop_tokens, speaker_prediction = model(
-                    text_input, text_lengths, mel_input, speaker_ids=speaker_ids, language_ids=language_ids, speaker_embeddings=speaker_embeddings)
-=======
                 (
                     decoder_output,
                     postnet_output,
@@ -482,13 +449,22 @@
                     decoder_backward_output,
                     alignments_backward,
                 ) = model(
-                    text_input, text_lengths, mel_input, speaker_ids=speaker_ids, speaker_embeddings=speaker_embeddings
+                    text_input, 
+                    text_lengths, 
+                    mel_input, 
+                    speaker_ids=speaker_ids, 
+                    language_ids=language_ids, 
+                    speaker_embeddings=speaker_embeddings
                 )
             else:
                 decoder_output, postnet_output, alignments, stop_tokens = model(
-                    text_input, text_lengths, mel_input, speaker_ids=speaker_ids, speaker_embeddings=speaker_embeddings
+                    text_input, 
+                    text_lengths, 
+                    mel_input, 
+                    speaker_ids=speaker_ids, 
+                    language_ids=language_ids, 
+                    speaker_embeddings=speaker_embeddings
                 )
->>>>>>> b735076b
                 decoder_backward_output = None
                 alignments_backward = None
 
@@ -501,13 +477,6 @@
                 alignment_lengths = mel_lengths // model.decoder.r
 
             # compute loss
-<<<<<<< HEAD
-            loss_dict = criterion(postnet_output, decoder_output, mel_input,
-                                  linear_input, stop_tokens, stop_targets,
-                                  mel_lengths, decoder_backward_output,
-                                  alignments, alignment_lengths, alignments_backward,
-                                  text_lengths, speaker_prediction, speaker_ids)
-=======
             loss_dict = criterion(
                 postnet_output,
                 decoder_output,
@@ -521,8 +490,9 @@
                 alignment_lengths,
                 alignments_backward,
                 text_lengths,
+                speaker_prediction,
+                speaker_ids
             )
->>>>>>> b735076b
 
             # step time
             step_time = time.time() - start_time
@@ -607,17 +577,13 @@
         test_figures = {}
         print(" | > Synthesizing test sentences")
         speaker_id = 0 if c.use_speaker_embedding else None
-<<<<<<< HEAD
-        speaker_embedding = speaker_mapping[list(speaker_mapping.keys())[randrange(len(speaker_mapping)-1)]]['embedding'] if c.use_external_speaker_embedding_file and c.use_speaker_embedding else None
-        language_id = 1 if c.use_language_embedding else None
-        language_embedding = None
-=======
         speaker_embedding = (
             speaker_mapping[list(speaker_mapping.keys())[randrange(len(speaker_mapping) - 1)]]["embedding"]
             if c.use_external_speaker_embedding_file and c.use_speaker_embedding
             else None
         )
->>>>>>> b735076b
+        language_id = 1 if c.use_language_embedding else None
+        language_embedding = None
         style_wav = c.get("gst_style_input")
         if style_wav is None and c.use_gst:
             # inicialize GST with zero dict.
