--- conflicted
+++ resolved
@@ -220,7 +220,6 @@
             scaler.update()
 
             # capacitron SGD optimizer step
-<<<<<<< HEAD
             # TODO Figure out if we want to do mixed precision with capacitron
             if c.use_capacitron:
                 loss_dict['beta_loss'].backward()
@@ -230,14 +229,6 @@
                 optimizer.zero_grad()
             else:
                 grad_SGD = 0
-=======
-            if c.use_capacitron:
-                loss_dict['beta_loss'].backward()
-                grad_norm_SGD, _ = check_update(model.decoder.stopnet, 1.0)
-                optimizer_SGD.step()
-            else:
-                grad_norm_SGD = 0
->>>>>>> 33be83df
 
             # stopnet optimizer step
             if c.separate_stopnet:
@@ -253,21 +244,12 @@
             # capacitron SGD optimizer step
             if c.use_capacitron:
                 loss_dict['beta_loss'].backward()
-<<<<<<< HEAD
                 grad_SGD = model.capacitron_layer.beta
-=======
-                # TODO fix this below
-                grad_norm_SGD, _ = check_update(model.decoder.stopnet, 1.0)
->>>>>>> 33be83df
                 optimizer_SGD.step()
                 optimizer_SGD.zero_grad()
                 optimizer.zero_grad()
             else:
-<<<<<<< HEAD
                 grad_SGD = 0
-=======
-                grad_norm_SGD = 0
->>>>>>> 33be83df
 
             # main model optimizer step
             loss_dict['loss'].backward()
@@ -308,12 +290,8 @@
             loss_dict['loss'] = reduce_tensor(loss_dict['loss'] .data, num_gpus)
             loss_dict['stopnet_loss'] = reduce_tensor(loss_dict['stopnet_loss'].data, num_gpus) if c.stopnet else loss_dict['stopnet_loss']
             if c.use_capacitron:
-<<<<<<< HEAD
                 loss_dict['reconstruction_loss'] = reduce_tensor(loss_dict['reconstruction_loss'].data, num_gpus)
                 loss_dict['beta_loss'] = reduce_tensor(loss_dict['beta_loss'].data, num_gpus) if c.use_capacitron else None
-=======
-                loss_dict['beta_loss'] = reduce_tensor(loss_dict['beta_loss'].data, num_gpus)
->>>>>>> 33be83df
 
         # detach loss values
         loss_dict_new = dict()
@@ -352,11 +330,7 @@
                     "lr": current_lr,
                     "grad_norm": grad_norm,
                     "grad_norm_st": grad_norm_st,
-<<<<<<< HEAD
                     "grad_SGD": grad_SGD,
-=======
-                    "grad_norm_SGD": grad_norm_SGD,
->>>>>>> 33be83df
                     "step_time": step_time
                 }
                 iter_stats.update(loss_dict)
@@ -432,12 +406,7 @@
                 # TODO do we want to use bidirection decoder/ddc with capacitron?
                 decoder_output, postnet_output, alignments, stop_tokens, posterior_distribution, prior_distribution, capacitron_beta = model(
                     text_input, text_lengths, mel_input, mel_lengths, speaker_ids=speaker_ids, speaker_embeddings=speaker_embeddings)
-<<<<<<< HEAD
                 decoder_backward_output, alignments_backward = None, None
-=======
-                decoder_backward_output = None
-                alignments_backward = None
->>>>>>> 33be83df
             elif c.bidirectional_decoder or c.double_decoder_consistency:
                 decoder_output, postnet_output, alignments, stop_tokens, decoder_backward_output, alignments_backward = model(
                     text_input, text_lengths, mel_input, speaker_ids=speaker_ids, speaker_embeddings=speaker_embeddings)
@@ -456,7 +425,6 @@
                 alignment_lengths = mel_lengths // model.decoder.r
 
             # compute loss
-<<<<<<< HEAD
             if c.use_capacitron:
                 loss_dict = criterion(postnet_output, decoder_output, mel_input,
                                       linear_input, stop_tokens, stop_targets,
@@ -471,14 +439,6 @@
                                       mel_lengths, decoder_backward_output,
                                       alignments, alignment_lengths,
                                       alignments_backward, text_lengths)
-=======
-            loss_dict = criterion(postnet_output, decoder_output, mel_input,
-                                  linear_input, stop_tokens, stop_targets,
-                                  mel_lengths, decoder_backward_output,
-                                  alignments, alignment_lengths, alignments_backward,
-                                  text_lengths, c.capacitron['capacitron_capacity'],
-                                  posterior_distribution, prior_distribution, capacitron_beta)
->>>>>>> 33be83df
 
             # step time
             step_time = time.time() - start_time
@@ -574,17 +534,9 @@
             print("WARNING: You didn't provide a gst style wav, for this reason we use a zero tensor!")
             for i in range(c.gst['gst_style_tokens']):
                 style_wav[str(i)] = 0
-<<<<<<< HEAD
         if reference_wav is None and c.use_capacitron:
             reference_wav = None
             print("No reference wav has been defined, sampling from the prior of Capacitron.")
-=======
-        style_wav = c.get("gst_style_input")
-        if reference_wav is None and c.use_capacitron:
-            # inicialize GST with zero dict.
-            reference_wav = None
-            print("No reference wav has been defined, sampling for the prior of Capacitron.")
->>>>>>> 33be83df
         for idx, test_sentence in enumerate(test_sentences):
             try:
                 wav, alignment, decoder_output, postnet_output, stop_tokens, _ = synthesis(
