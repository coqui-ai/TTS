#!/usr/bin/env python3
# -*- coding: utf-8 -*-

import os
import sys
import time
import traceback
from random import randrange

import numpy as np
import torch
from torch.nn.parallel import DistributedDataParallel as DDP_th
from torch.utils.data import DataLoader
from torch.utils.data.distributed import DistributedSampler

from TTS.tts.datasets.preprocess import load_meta_data
from TTS.tts.datasets.TTSDataset import MyDataset
from TTS.tts.layers.losses import AlignTTSLoss
from TTS.tts.utils.generic_utils import setup_model
from TTS.tts.utils.io import save_best_model, save_checkpoint
from TTS.tts.utils.measures import alignment_diagonal_score
from TTS.tts.utils.speakers import parse_speakers
from TTS.tts.utils.synthesis import synthesis
from TTS.tts.utils.text.symbols import make_symbols, phonemes, symbols
from TTS.tts.utils.visual import plot_alignment, plot_spectrogram
from TTS.utils.arguments import parse_arguments, process_args
from TTS.utils.audio import AudioProcessor
from TTS.utils.distribute import init_distributed, reduce_tensor
from TTS.utils.generic_utils import (
    KeepAverage, count_parameters, remove_experiment_folder, set_init_dict,
    check_audio_arguments
)
from TTS.utils.io import load_np_audio_config
from TTS.utils.radam import RAdam
from TTS.utils.training import NoamLR, setup_torch_training_env

if __name__ == "__main__":
    use_cuda, num_gpus = setup_torch_training_env(True, False)
    # torch.autograd.set_detect_anomaly(True)

    def setup_loader(ap, r, is_val=False, verbose=False):
        if is_val and not c.run_eval:
            loader = None
        else:
            dataset = MyDataset(
                r,
                c.text_cleaner,
                compute_linear_spec=False,
                meta_data=meta_data_eval if is_val else meta_data_train,
                ap=ap,
                tp=c.characters if "characters" in c.keys() else None,
                add_blank=c["add_blank"] if "add_blank" in c.keys() else False,
                batch_group_size=0 if is_val else c.batch_group_size * c.batch_size,
                min_seq_len=c.min_seq_len,
                max_seq_len=c.max_seq_len,
                phoneme_cache_path=c.phoneme_cache_path,
                use_phonemes=c.use_phonemes,
                phoneme_language=c.phoneme_language,
                enable_eos_bos=c.enable_eos_bos_chars,
                use_noise_augment=not is_val,
                verbose=verbose,
                speaker_mapping=speaker_mapping
                if c.use_speaker_embedding and c.use_external_speaker_embedding_file
                else None,
            )

            if c.use_phonemes and c.compute_input_seq_cache:
                # precompute phonemes to have a better estimate of sequence lengths.
                dataset.compute_input_seq(c.num_loader_workers)
            dataset.sort_items()

            sampler = DistributedSampler(dataset) if num_gpus > 1 else None
            loader = DataLoader(
                dataset,
                batch_size=c.eval_batch_size if is_val else c.batch_size,
                shuffle=False,
                collate_fn=dataset.collate_fn,
                drop_last=False,
                sampler=sampler,
                num_workers=c.num_val_loader_workers if is_val else c.num_loader_workers,
                pin_memory=False,
            )
        return loader

    def format_data(data):
        # setup input data
        text_input = data[0]
        text_lengths = data[1]
        speaker_names = data[2]
        mel_input = data[4].permute(0, 2, 1)  # B x D x T
        mel_lengths = data[5]
        item_idx = data[7]
        avg_text_length = torch.mean(text_lengths.float())
        avg_spec_length = torch.mean(mel_lengths.float())

        if c.use_speaker_embedding:
            if c.use_external_speaker_embedding_file:
                # return precomputed embedding vector
                speaker_c = data[8]
            else:
                # return speaker_id to be used by an embedding layer
                speaker_c = [speaker_mapping[speaker_name] for speaker_name in speaker_names]
                speaker_c = torch.LongTensor(speaker_c)
        else:
            speaker_c = None
        # dispatch data to GPU
        if use_cuda:
            text_input = text_input.cuda(non_blocking=True)
            text_lengths = text_lengths.cuda(non_blocking=True)
            mel_input = mel_input.cuda(non_blocking=True)
            mel_lengths = mel_lengths.cuda(non_blocking=True)
            if speaker_c is not None:
                speaker_c = speaker_c.cuda(non_blocking=True)
        return text_input, text_lengths, mel_input, mel_lengths, speaker_c, avg_text_length, avg_spec_length, item_idx

    def train(data_loader, model, criterion, optimizer, scheduler, ap, global_step, epoch, training_phase):

        model.train()
        epoch_time = 0
        keep_avg = KeepAverage()
        if use_cuda:
            batch_n_iter = int(len(data_loader.dataset) / (c.batch_size * num_gpus))
        else:
            batch_n_iter = int(len(data_loader.dataset) / c.batch_size)
        end_time = time.time()
        c_logger.print_train_start()
        scaler = torch.cuda.amp.GradScaler() if c.mixed_precision else None
        for num_iter, data in enumerate(data_loader):
            start_time = time.time()

            # format data
            (
                text_input,
                text_lengths,
                mel_targets,
                mel_lengths,
                speaker_c,
                avg_text_length,
                avg_spec_length,
                _,
            ) = format_data(data)

            loader_time = time.time() - end_time

            global_step += 1
            optimizer.zero_grad()

            # forward pass model
            with torch.cuda.amp.autocast(enabled=c.mixed_precision):
                decoder_output, dur_output, dur_mas_output, alignments, _, _, logp = model.forward(
                    text_input, text_lengths, mel_targets, mel_lengths, g=speaker_c, phase=training_phase
                )

                # compute loss
                loss_dict = criterion(
                    logp,
                    decoder_output,
                    mel_targets,
                    mel_lengths,
                    dur_output,
                    dur_mas_output,
                    text_lengths,
                    global_step,
                    phase=training_phase,
                )

            # backward pass with loss scaling
            if c.mixed_precision:
                scaler.scale(loss_dict["loss"]).backward()
                scaler.unscale_(optimizer)
                grad_norm = torch.nn.utils.clip_grad_norm_(model.parameters(), c.grad_clip)
                scaler.step(optimizer)
                scaler.update()
            else:
                loss_dict["loss"].backward()
                grad_norm = torch.nn.utils.clip_grad_norm_(model.parameters(), c.grad_clip)
                optimizer.step()

            # setup lr
            if c.noam_schedule:
                scheduler.step()

            # current_lr
            current_lr = optimizer.param_groups[0]["lr"]

            # compute alignment error (the lower the better )
            align_error = 1 - alignment_diagonal_score(alignments, binary=True)
            loss_dict["align_error"] = align_error

            step_time = time.time() - start_time
            epoch_time += step_time

            # aggregate losses from processes
            if num_gpus > 1:
                loss_dict["loss_l1"] = reduce_tensor(loss_dict["loss_l1"].data, num_gpus)
                loss_dict["loss_ssim"] = reduce_tensor(loss_dict["loss_ssim"].data, num_gpus)
                loss_dict["loss_dur"] = reduce_tensor(loss_dict["loss_dur"].data, num_gpus)
                loss_dict["loss"] = reduce_tensor(loss_dict["loss"].data, num_gpus)

            # detach loss values
            loss_dict_new = dict()
            for key, value in loss_dict.items():
                if isinstance(value, (int, float)):
                    loss_dict_new[key] = value
                else:
                    loss_dict_new[key] = value.item()
            loss_dict = loss_dict_new

            # update avg stats
            update_train_values = dict()
            for key, value in loss_dict.items():
                update_train_values["avg_" + key] = value
            update_train_values["avg_loader_time"] = loader_time
            update_train_values["avg_step_time"] = step_time
            keep_avg.update_values(update_train_values)

            # print training progress
            if global_step % c.print_step == 0:
                log_dict = {
                    "avg_spec_length": [avg_spec_length, 1],  # value, precision
                    "avg_text_length": [avg_text_length, 1],
                    "step_time": [step_time, 4],
                    "loader_time": [loader_time, 2],
                    "current_lr": current_lr,
                }
                c_logger.print_train_step(batch_n_iter, num_iter, global_step, log_dict, loss_dict, keep_avg.avg_values)

            if args.rank == 0:
                # Plot Training Iter Stats
                # reduce TB load
                if global_step % c.tb_plot_step == 0:
                    iter_stats = {"lr": current_lr, "grad_norm": grad_norm, "step_time": step_time}
                    iter_stats.update(loss_dict)
                    tb_logger.tb_train_iter_stats(global_step, iter_stats)

                if global_step % c.save_step == 0:
                    if c.checkpoint:
                        # save model
                        save_checkpoint(
                            model,
                            optimizer,
                            global_step,
                            epoch,
                            1,
                            OUT_PATH,
                            model_characters,
                            model_loss=loss_dict["loss"],
                        )

                    # wait all kernels to be completed
                    torch.cuda.synchronize()

                    # Diagnostic visualizations
                    if decoder_output is not None:
                        idx = np.random.randint(mel_targets.shape[0])
                        pred_spec = decoder_output[idx].detach().data.cpu().numpy().T
                        gt_spec = mel_targets[idx].data.cpu().numpy().T
                        align_img = alignments[idx].data.cpu()

                        figures = {
                            "prediction": plot_spectrogram(pred_spec, ap),
                            "ground_truth": plot_spectrogram(gt_spec, ap),
                            "alignment": plot_alignment(align_img),
                        }

                        tb_logger.tb_train_figures(global_step, figures)

                        # Sample audio
                        train_audio = ap.inv_melspectrogram(pred_spec.T)
                        tb_logger.tb_train_audios(global_step, {"TrainAudio": train_audio}, c.audio["sample_rate"])
            end_time = time.time()

        # print epoch stats
        c_logger.print_train_epoch_end(global_step, epoch, epoch_time, keep_avg)

        # Plot Epoch Stats
        if args.rank == 0:
            epoch_stats = {"epoch_time": epoch_time}
            epoch_stats.update(keep_avg.avg_values)
            tb_logger.tb_train_epoch_stats(global_step, epoch_stats)
            if c.tb_model_param_stats:
                tb_logger.tb_model_weights(model, global_step)
        return keep_avg.avg_values, global_step

    @torch.no_grad()
    def evaluate(data_loader, model, criterion, ap, global_step, epoch, training_phase):
        model.eval()
        epoch_time = 0
        keep_avg = KeepAverage()
        c_logger.print_eval_start()
        if data_loader is not None:
            for num_iter, data in enumerate(data_loader):
                start_time = time.time()

                # format data
                text_input, text_lengths, mel_targets, mel_lengths, speaker_c, _, _, _ = format_data(data)

                # forward pass model
                with torch.cuda.amp.autocast(enabled=c.mixed_precision):
                    decoder_output, dur_output, dur_mas_output, alignments, _, _, logp = model.forward(
                        text_input, text_lengths, mel_targets, mel_lengths, g=speaker_c, phase=training_phase
                    )

                # compute loss
                loss_dict = criterion(
                    logp,
                    decoder_output,
                    mel_targets,
                    mel_lengths,
                    dur_output,
                    dur_mas_output,
                    text_lengths,
                    global_step,
                    phase=training_phase,
                )

                # step time
                step_time = time.time() - start_time
                epoch_time += step_time

                # compute alignment score
                align_error = 1 - alignment_diagonal_score(alignments, binary=True)
                loss_dict["align_error"] = align_error

                # aggregate losses from processes
                if num_gpus > 1:
                    loss_dict["loss_l1"] = reduce_tensor(loss_dict["loss_l1"].data, num_gpus)
                    loss_dict["loss_ssim"] = reduce_tensor(loss_dict["loss_ssim"].data, num_gpus)
                    loss_dict["loss_dur"] = reduce_tensor(loss_dict["loss_dur"].data, num_gpus)
                    loss_dict["loss"] = reduce_tensor(loss_dict["loss"].data, num_gpus)

                # detach loss values
                loss_dict_new = dict()
                for key, value in loss_dict.items():
                    if isinstance(value, (int, float)):
                        loss_dict_new[key] = value
                    else:
                        loss_dict_new[key] = value.item()
                loss_dict = loss_dict_new

                # update avg stats
                update_train_values = dict()
                for key, value in loss_dict.items():
                    update_train_values["avg_" + key] = value
                keep_avg.update_values(update_train_values)

                if c.print_eval:
                    c_logger.print_eval_step(num_iter, loss_dict, keep_avg.avg_values)

            if args.rank == 0:
                # Diagnostic visualizations
                idx = np.random.randint(mel_targets.shape[0])
                pred_spec = decoder_output[idx].detach().data.cpu().numpy().T
                gt_spec = mel_targets[idx].data.cpu().numpy().T
                align_img = alignments[idx].data.cpu()

                eval_figures = {
                    "prediction": plot_spectrogram(pred_spec, ap, output_fig=False),
                    "ground_truth": plot_spectrogram(gt_spec, ap, output_fig=False),
                    "alignment": plot_alignment(align_img, output_fig=False),
                }

                # Sample audio
                eval_audio = ap.inv_melspectrogram(pred_spec.T)
                tb_logger.tb_eval_audios(global_step, {"ValAudio": eval_audio}, c.audio["sample_rate"])

                # Plot Validation Stats
                tb_logger.tb_eval_stats(global_step, keep_avg.avg_values)
                tb_logger.tb_eval_figures(global_step, eval_figures)

        if args.rank == 0 and epoch >= c.test_delay_epochs:
            if c.test_sentences_file is None:
                test_sentences = [
                    "It took me quite a long time to develop a voice, and now that I have it I'm not going to be silent.",
                    "Be a voice, not an echo.",
                    "I'm sorry Dave. I'm afraid I can't do that.",
                    "This cake is great. It's so delicious and moist.",
                    "Prior to November 22, 1963.",
                ]
            else:
                with open(c.test_sentences_file, "r") as f:
                    test_sentences = [s.strip() for s in f.readlines()]

            # test sentences
            test_audios = {}
            test_figures = {}
            print(" | > Synthesizing test sentences")
            if c.use_speaker_embedding:
                if c.use_external_speaker_embedding_file:
                    speaker_embedding = speaker_mapping[
                        list(speaker_mapping.keys())[randrange(len(speaker_mapping) - 1)]
                    ]["embedding"]
                    speaker_id = None
                else:
                    speaker_id = 0
                    speaker_embedding = None
            else:
                speaker_id = None
                speaker_embedding = None

            style_wav = c.get("style_wav_for_test")
            for idx, test_sentence in enumerate(test_sentences):
                try:
                    wav, alignment, _, postnet_output, _, _ = synthesis(
                        model,
                        test_sentence,
                        c,
                        use_cuda,
                        ap,
                        speaker_id=speaker_id,
                        speaker_embedding=speaker_embedding,
                        style_wav=style_wav,
                        truncated=False,
                        enable_eos_bos_chars=c.enable_eos_bos_chars,  # pylint: disable=unused-argument
                        use_griffin_lim=True,
                        do_trim_silence=False,
                    )

                    file_path = os.path.join(AUDIO_PATH, str(global_step))
                    os.makedirs(file_path, exist_ok=True)
                    file_path = os.path.join(file_path, "TestSentence_{}.wav".format(idx))
                    ap.save_wav(wav, file_path)
                    test_audios["{}-audio".format(idx)] = wav
                    test_figures["{}-prediction".format(idx)] = plot_spectrogram(postnet_output, ap)
                    test_figures["{}-alignment".format(idx)] = plot_alignment(alignment)
                except:  # pylint: disable=bare-except
                    print(" !! Error creating Test Sentence -", idx)
                    traceback.print_exc()
            tb_logger.tb_test_audios(global_step, test_audios, c.audio["sample_rate"])
            tb_logger.tb_test_figures(global_step, test_figures)
        return keep_avg.avg_values

    def main(args):  # pylint: disable=redefined-outer-name
        # pylint: disable=global-variable-undefined
        global meta_data_train, meta_data_eval, symbols, phonemes, model_characters, speaker_mapping
        # Audio processor
        ap = AudioProcessor(**c.audio)
<<<<<<< HEAD
        # check audio config of features
        if c.feature_path is not None:
            # load it from parent folder
            feats_audio_config = load_np_audio_config(
                f'{c.feature_path}/../feats_audio_config.npy'
            )
            check_audio_arguments(feats_audio_config, ap)
=======
>>>>>>> 2249ccc2

        if "characters" in c.keys():
            symbols, phonemes = make_symbols(**c.characters)

        # DISTRUBUTED
        if num_gpus > 1:
            init_distributed(args.rank, num_gpus, args.group_id, c.distributed["backend"], c.distributed["url"])

        # set model characters
        model_characters = phonemes if c.use_phonemes else symbols
        num_chars = len(model_characters)

        # load data instances
        meta_data_train, meta_data_eval = load_meta_data(c.datasets, eval_split=True)

        # set the portion of the data used for training if set in config.json
        if "train_portion" in c.keys():
            meta_data_train = meta_data_train[: int(len(meta_data_train) * c.train_portion)]
        if "eval_portion" in c.keys():
            meta_data_eval = meta_data_eval[: int(len(meta_data_eval) * c.eval_portion)]

        # parse speakers
        num_speakers, speaker_embedding_dim, speaker_mapping = parse_speakers(c, args, meta_data_train, OUT_PATH)

        # setup model
        model = setup_model(num_chars, num_speakers, c, speaker_embedding_dim=speaker_embedding_dim)
        optimizer = RAdam(model.parameters(), lr=c.lr, weight_decay=0, betas=(0.9, 0.98), eps=1e-9)
        criterion = AlignTTSLoss(c)

        if args.restore_path:
            print(f" > Restoring from {os.path.basename(args.restore_path)} ...")
            checkpoint = torch.load(args.restore_path, map_location="cpu")
            try:
                # TODO: fix optimizer init, model.cuda() needs to be called before
                # optimizer restore
                optimizer.load_state_dict(checkpoint["optimizer"])
                if c.reinit_layers:
                    raise RuntimeError
                model.load_state_dict(checkpoint["model"])
            except:  # pylint: disable=bare-except
                print(" > Partial model initialization.")
                model_dict = model.state_dict()
                model_dict = set_init_dict(model_dict, checkpoint["model"], c)
                model.load_state_dict(model_dict)
                del model_dict

            for group in optimizer.param_groups:
                group["initial_lr"] = c.lr
            print(" > Model restored from step %d" % checkpoint["step"], flush=True)
            args.restore_step = checkpoint["step"]
        else:
            args.restore_step = 0

        if use_cuda:
            model.cuda()
            criterion.cuda()

        # DISTRUBUTED
        if num_gpus > 1:
            model = DDP_th(model, device_ids=[args.rank])

        if c.noam_schedule:
            scheduler = NoamLR(optimizer, warmup_steps=c.warmup_steps, last_epoch=args.restore_step - 1)
        else:
            scheduler = None

        num_params = count_parameters(model)
        print("\n > Model has {} parameters".format(num_params), flush=True)

        if args.restore_step == 0 or not args.best_path:
            best_loss = float("inf")
            print(" > Starting with inf best loss.")
        else:
            print(" > Restoring best loss from " f"{os.path.basename(args.best_path)} ...")
            best_loss = torch.load(args.best_path, map_location="cpu")["model_loss"]
            print(f" > Starting with loaded last best loss {best_loss}.")
        keep_all_best = c.get("keep_all_best", False)
        keep_after = c.get("keep_after", 10000)  # void if keep_all_best False

        # define dataloaders
        train_loader = setup_loader(ap, 1, is_val=False, verbose=True)
        eval_loader = setup_loader(ap, 1, is_val=True, verbose=True)

        global_step = args.restore_step

        def set_phase():
            """Set AlignTTS training phase"""
            if isinstance(c.phase_start_steps, list):
                vals = [i < global_step for i in c.phase_start_steps]
                if not True in vals:
                    phase = 0
                else:
                    phase = (
                        len(c.phase_start_steps) - [i < global_step for i in c.phase_start_steps][::-1].index(True) - 1
                    )
            else:
                phase = None
            return phase

        for epoch in range(0, c.epochs):
            cur_phase = set_phase()
            print(f"\n > Current AlignTTS phase: {cur_phase}")
            c_logger.print_epoch_start(epoch, c.epochs)
            train_avg_loss_dict, global_step = train(
                train_loader, model, criterion, optimizer, scheduler, ap, global_step, epoch, cur_phase
            )
            eval_avg_loss_dict = evaluate(eval_loader, model, criterion, ap, global_step, epoch, cur_phase)
            c_logger.print_epoch_end(epoch, eval_avg_loss_dict)
            target_loss = train_avg_loss_dict["avg_loss"]
            if c.run_eval:
                target_loss = eval_avg_loss_dict["avg_loss"]
            best_loss = save_best_model(
                target_loss,
                best_loss,
                model,
                optimizer,
                global_step,
                epoch,
                1,
                OUT_PATH,
                model_characters,
                keep_all_best=keep_all_best,
                keep_after=keep_after,
            )

    args = parse_arguments(sys.argv)
    c, OUT_PATH, AUDIO_PATH, c_logger, tb_logger = process_args(args, model_class="tts")

    try:
        main(args)
    except KeyboardInterrupt:
        remove_experiment_folder(OUT_PATH)
        try:
            sys.exit(0)
        except SystemExit:
            os._exit(0)  # pylint: disable=protected-access
    except Exception:  # pylint: disable=broad-except
        remove_experiment_folder(OUT_PATH)
        traceback.print_exc()
        sys.exit(1)<|MERGE_RESOLUTION|>--- conflicted
+++ resolved
@@ -435,16 +435,6 @@
         global meta_data_train, meta_data_eval, symbols, phonemes, model_characters, speaker_mapping
         # Audio processor
         ap = AudioProcessor(**c.audio)
-<<<<<<< HEAD
-        # check audio config of features
-        if c.feature_path is not None:
-            # load it from parent folder
-            feats_audio_config = load_np_audio_config(
-                f'{c.feature_path}/../feats_audio_config.npy'
-            )
-            check_audio_arguments(feats_audio_config, ap)
-=======
->>>>>>> 2249ccc2
 
         if "characters" in c.keys():
             symbols, phonemes = make_symbols(**c.characters)
