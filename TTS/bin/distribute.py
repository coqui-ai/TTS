#!/usr/bin/env python3
# -*- coding: utf-8 -*-

import os
import pathlib
import subprocess
import time

import torch

from TTS.trainer import TrainingArgs


def main():
    """
    Call train.py as a new process and pass command arguments
    """
    parser = TrainingArgs().init_argparse(arg_prefix="")
    parser.add_argument("--script", type=str, help="Target training script to distibute.")
    args, unargs = parser.parse_known_args()

    num_gpus = torch.cuda.device_count()
    group_id = time.strftime("%Y_%m_%d-%H%M%S")

<<<<<<< HEAD
    assert num_gpus > 1, 'distributed.py requires multiple available GPUs'
    visible_gpus = os.environ['CUDA_VISIBLE_DEVICES'] if 'CUDA_VISIBLE_DEVICES' in os.environ else list(range(0, num_gpus))
=======
    assert num_gpus > 1, "distributed.py requires multiple available GPUs"
    visible_gpus = (
        os.environ["CUDA_VISIBLE_DEVICES"] if "CUDA_VISIBLE_DEVICES" in os.environ else list(range(0, num_gpus))
    )
>>>>>>> ae7f3887

    # set arguments for train.py
    folder_path = pathlib.Path(__file__).parent.absolute()
    if os.path.exists(os.path.join(folder_path, args.script)):
        command = [os.path.join(folder_path, args.script)]
    else:
        command = [args.script]
    command.append("--continue_path={}".format(args.continue_path))
    command.append("--restore_path={}".format(args.restore_path))
    command.append("--config_path={}".format(args.config_path))
    command.append("--group_id=group_{}".format(group_id))
    command.append("--use_ddp=true")
    command += unargs
    command.append("")

    # run processes
    processes = []
<<<<<<< HEAD
    gpus = visible_gpus.split(',')
=======
    gpus = visible_gpus.split(",")
>>>>>>> ae7f3887
    for i, value in enumerate(gpus):
        my_env = os.environ.copy()
        my_env["PYTHON_EGG_CACHE"] = "/tmp/tmp{}".format(i)
        my_env["CUDA_VISIBLE_DEVICES"] = "{}".format(value)
        command[-1] = "--rank={}".format(i)
        # prevent stdout for processes with rank != 0
        stdout = None
        p = subprocess.Popen(["python3"] + command, stdout=stdout, env=my_env)  # pylint: disable=consider-using-with
        processes.append(p)
        print(command)

    for p in processes:
        p.wait()


if __name__ == "__main__":
    main()<|MERGE_RESOLUTION|>--- conflicted
+++ resolved
@@ -22,15 +22,10 @@
     num_gpus = torch.cuda.device_count()
     group_id = time.strftime("%Y_%m_%d-%H%M%S")
 
-<<<<<<< HEAD
-    assert num_gpus > 1, 'distributed.py requires multiple available GPUs'
-    visible_gpus = os.environ['CUDA_VISIBLE_DEVICES'] if 'CUDA_VISIBLE_DEVICES' in os.environ else list(range(0, num_gpus))
-=======
     assert num_gpus > 1, "distributed.py requires multiple available GPUs"
     visible_gpus = (
         os.environ["CUDA_VISIBLE_DEVICES"] if "CUDA_VISIBLE_DEVICES" in os.environ else list(range(0, num_gpus))
     )
->>>>>>> ae7f3887
 
     # set arguments for train.py
     folder_path = pathlib.Path(__file__).parent.absolute()
@@ -48,11 +43,7 @@
 
     # run processes
     processes = []
-<<<<<<< HEAD
-    gpus = visible_gpus.split(',')
-=======
     gpus = visible_gpus.split(",")
->>>>>>> ae7f3887
     for i, value in enumerate(gpus):
         my_env = os.environ.copy()
         my_env["PYTHON_EGG_CACHE"] = "/tmp/tmp{}".format(i)
