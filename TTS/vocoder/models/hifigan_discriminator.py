--- conflicted
+++ resolved
@@ -84,9 +84,6 @@
     def __init__(self, use_spectral_norm=False):
         super().__init__()
         self.discriminators = nn.ModuleList(
-<<<<<<< HEAD
-            [DiscriminatorP(2), DiscriminatorP(3), DiscriminatorP(5), DiscriminatorP(7), DiscriminatorP(11),]
-=======
             [
                 DiscriminatorP(2, use_spectral_norm=use_spectral_norm),
                 DiscriminatorP(3, use_spectral_norm=use_spectral_norm),
@@ -94,7 +91,6 @@
                 DiscriminatorP(7, use_spectral_norm=use_spectral_norm),
                 DiscriminatorP(11, use_spectral_norm=use_spectral_norm),
             ]
->>>>>>> 1692b8e4
         )
 
     def forward(self, x):
