--- conflicted
+++ resolved
@@ -5,15 +5,10 @@
 import io
 from pathlib import Path
 
-<<<<<<< HEAD
 from flask import Flask, render_template, request, send_file
 from TTS.utils.synthesizer import Synthesizer
 from TTS.utils.manage import ModelManager
-=======
-from flask import Flask, request, render_template, send_file
-from TTS.server.synthesizer import Synthesizer
 from TTS.utils.io import load_config
->>>>>>> afb7db2a
 
 
 def create_argparser():
